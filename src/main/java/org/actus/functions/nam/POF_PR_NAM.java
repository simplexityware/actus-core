--- conflicted
+++ resolved
@@ -19,13 +19,8 @@
     @Override
     public double eval(LocalDateTime time, StateSpace states, 
     ContractModelProvider model, RiskFactorModelProvider riskFactorModel, DayCountCalculator dayCounter, BusinessDayAdjuster timeAdjuster) {
-<<<<<<< HEAD
     	double redemption =  states.nextPrincipalRedemptionPayment - states.lastInterestPayment;
-    	redemption =  redemption - Math.max(0, redemption - states.nominalValue); 
-=======
-        double redemption =  states.nextPrincipalRedemptionPayment - states.nominalAccrued - states.timeFromLastEvent * states.nominalRate * states.interestCalculationBase;
     	redemption =  redemption - states.contractRoleSign * Math.max(0, Math.abs(redemption) - Math.abs(states.nominalValue)); 
->>>>>>> cf8ff57c
         return (1 - states.probabilityOfDefault) * states.nominalScalingMultiplier * redemption;
         }
 }