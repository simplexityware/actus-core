/*
 * Copyright (C) 2016 - present by ACTUS Financial Research Foundation
 *
 * Please see distribution for license.
 */
package org.actus.functions.nam;

import org.actus.functions.StateTransitionFunction;
import org.actus.states.StateSpace;
import org.actus.attributes.ContractModelProvider;
import org.actus.externals.RiskFactorModelProvider;
import org.actus.conventions.daycount.DayCountCalculator;
import org.actus.conventions.businessday.BusinessDayAdjuster;

import java.time.LocalDateTime;

public final class STF_PR_NAM implements StateTransitionFunction {
    
    @Override
    public double[] eval(LocalDateTime time, StateSpace states, 
    ContractModelProvider model, RiskFactorModelProvider riskFactorModel, DayCountCalculator dayCounter, BusinessDayAdjuster timeAdjuster) {
        double[] postEventStates = new double[8];
<<<<<<< HEAD
        double principalRedemption =  states.nextPrincipalRedemptionPayment - states.lastInterestPayment;
=======
        double principalRedemption =  states.nextPrincipalRedemptionPayment - states.nominalAccrued - states.timeFromLastEvent * states.nominalRate * states.interestCalculationBase;
        principalRedemption = principalRedemption - states.contractRoleSign * Math.max(0, Math.abs(principalRedemption) - Math.abs(states.nominalValue));

>>>>>>> cf8ff57c
        // update state space
        states.timeFromLastEvent = dayCounter.dayCountFraction(timeAdjuster.shiftCalcTime(states.lastEventTime), timeAdjuster.shiftCalcTime(time));
        states.nominalAccrued += states.nominalRate * states.interestCalculationBase * states.timeFromLastEvent;
        states.feeAccrued += model.<Double>getAs("FeeRate") * states.nominalValue * states.timeFromLastEvent;
        states.nominalValue -= principalRedemption;
        states.lastEventTime = time;
        
        // copy post-event-states
        postEventStates[0] = states.timeFromLastEvent;
        postEventStates[1] = states.nominalValue;
        postEventStates[2] = states.nominalAccrued;
        postEventStates[3] = states.nominalRate;
        postEventStates[6] = states.probabilityOfDefault;
        postEventStates[7] = states.feeAccrued;
        
        // return post-event-states
        return postEventStates;
        }
    
}<|MERGE_RESOLUTION|>--- conflicted
+++ resolved
@@ -20,13 +20,9 @@
     public double[] eval(LocalDateTime time, StateSpace states, 
     ContractModelProvider model, RiskFactorModelProvider riskFactorModel, DayCountCalculator dayCounter, BusinessDayAdjuster timeAdjuster) {
         double[] postEventStates = new double[8];
-<<<<<<< HEAD
         double principalRedemption =  states.nextPrincipalRedemptionPayment - states.lastInterestPayment;
-=======
-        double principalRedemption =  states.nextPrincipalRedemptionPayment - states.nominalAccrued - states.timeFromLastEvent * states.nominalRate * states.interestCalculationBase;
         principalRedemption = principalRedemption - states.contractRoleSign * Math.max(0, Math.abs(principalRedemption) - Math.abs(states.nominalValue));
 
->>>>>>> cf8ff57c
         // update state space
         states.timeFromLastEvent = dayCounter.dayCountFraction(timeAdjuster.shiftCalcTime(states.lastEventTime), timeAdjuster.shiftCalcTime(time));
         states.nominalAccrued += states.nominalRate * states.interestCalculationBase * states.timeFromLastEvent;
