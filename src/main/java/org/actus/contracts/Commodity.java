--- conflicted
+++ resolved
@@ -48,13 +48,6 @@
         if (!CommonUtils.isNull(terminationDate) && terminationDate.isAfter(statusDate) && to.isAfter(terminationDate)) {
             events.add(EventFactory.createEvent(model.getAs("TerminationDate"), EventType.TD, model.getAs("Currency"), new POF_TD_STK(), new STF_TD_STK(), model.getAs("ContractID")));
         }
-
-<<<<<<< HEAD
-=======
-        // remove all pre-status date events
-        events.removeIf(e -> e.compareTo(EventFactory.createEvent(model.getAs("StatusDate"), EventType.AD, model.getAs("Currency"), null, null, model.getAs("ContractID"))) == -1);
-
->>>>>>> fa85e5b6
         return events;
     }
 
