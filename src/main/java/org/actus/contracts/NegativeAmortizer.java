--- conflicted
+++ resolved
@@ -56,11 +56,7 @@
             model.getAs("Currency"), new POF_PR_NAM(), stf, model.getAs("BusinessDayConvention"), model.getAs("ContractID")));
         // -> chose right Payoff function depending on maturity
         PayOffFunction pof = (!CommonUtils.isNull(model.getAs("MaturityDate"))? new POF_MD_PAM():new POF_PR_NAM());
-<<<<<<< HEAD
-        events.add(EventFactory.createEvent(maturity,EventType.MD,model.getAs("Currency"),pof,new STF_PR_PAM(), model.getAs("BusinessDayConvention"), model.getAs("ContractID")));
-=======
-        events.add(EventFactory.createEvent(maturity,EventType.MD,model.getAs("Currency"),pof,new STF_MD_PAM(), model.getAs("BusinessDayConvention")));
->>>>>>> 8868a1f0
+        events.add(EventFactory.createEvent(maturity,EventType.MD,model.getAs("Currency"),pof,new STF_MD_PAM(), model.getAs("BusinessDayConvention"),model.getAs("ContractID")));
         // purchase
         if (!CommonUtils.isNull(model.getAs("PurchaseDate"))) {
             events.add(EventFactory.createEvent(model.getAs("PurchaseDate"), EventType.PRD, model.getAs("Currency"), new POF_PRD_LAM(), new STF_PRD_LAM(), model.getAs("ContractID")));
@@ -140,16 +136,12 @@
         events.removeIf(e -> e.compareTo(EventFactory.createEvent(model.getAs("StatusDate"), EventType.AD, model.getAs("Currency"), null,null, model.getAs("ContractID"))) == -1);
 
         // remove all post to-date events
-<<<<<<< HEAD
-        events.removeIf(e -> e.compareTo(EventFactory.createEvent(to, EventType.AD, model.getAs("Currency"), null,null, model.getAs("ContractID"))) == 1);
-=======
         if(CommonUtils.isNull(to)){
             to = maturity;
         }
-        ContractEvent postDate = EventFactory.createEvent(to, EventType.AD, model.getAs("Currency"), null,null);
+        ContractEvent postDate = EventFactory.createEvent(to, EventType.AD, model.getAs("Currency"), null, null, model.getAs("ContractID"));
         events.removeIf(e -> e.compareTo(postDate) == 1);
->>>>>>> 8868a1f0
-
+      
         // sort the events in the payoff-list according to their time of occurence
         Collections.sort(events);
 
@@ -227,4 +219,4 @@
         return states;
     }
 
-}
+}