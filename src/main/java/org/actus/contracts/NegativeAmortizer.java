--- conflicted
+++ resolved
@@ -1,418 +1,374 @@
-/*
- * Copyright (C) 2016 - present by ACTUS Financial Research Foundation
- *
- * Please see distribution for license.
- */
-package org.actus.contracts;
-
-import org.actus.AttributeConversionException;
-import org.actus.attributes.ContractModelProvider;
-import org.actus.externals.RiskFactorModelProvider;
-import org.actus.events.ContractEvent;
-import org.actus.states.StateSpace;
-import org.actus.events.EventFactory;
-import org.actus.time.ScheduleFactory;
-import org.actus.conventions.contractrole.ContractRoleConvention;
-import org.actus.conventions.daycount.DayCountCalculator;
-import org.actus.util.Constants;
-import org.actus.util.CommonUtils;
-import org.actus.util.StringUtils;
-import org.actus.util.CycleUtils;
-<<<<<<< HEAD
-import org.actus.functions.pam.POF_AD_PAM;
-import org.actus.functions.pam.STF_AD_PAM;
-import org.actus.functions.pam.POF_IED_PAM;
-import org.actus.functions.lam.STF_IED_LAM;
-import org.actus.functions.pam.POF_PR_PAM;
-import org.actus.functions.nam.POF_PR_NAM;
-import org.actus.functions.nam.STF_PR_NAM;
-import org.actus.functions.lam.POF_PRD_LAM;
-import org.actus.functions.lam.STF_PRD_LAM;
-import org.actus.functions.lam.POF_IP_LAM;
-import org.actus.functions.pam.STF_IP_PAM;
-import org.actus.functions.pam.POF_IPCI_PAM;
-import org.actus.functions.lam.STF_IPCI_LAM;
-import org.actus.functions.pam.POF_RR_PAM;
-import org.actus.functions.lam.STF_RR_LAM;
-import org.actus.functions.pam.POF_SC_PAM;
-import org.actus.functions.lam.STF_SC_LAM;
-import org.actus.functions.pam.POF_PP_PAM;
-import org.actus.functions.lam.STF_PP_LAM;
-import org.actus.functions.pam.POF_PY_PAM;
-import org.actus.functions.pam.POF_RRY_PAM;
-import org.actus.functions.lam.STF_PY_LAM;
-import org.actus.functions.lam.STF_RRY_LAM;
-import org.actus.functions.pam.POF_FP_PAM;
-import org.actus.functions.lam.STF_FP_LAM;
-import org.actus.functions.lam.POF_TD_LAM;
-import org.actus.functions.pam.STF_TD_PAM;
-import org.actus.functions.pam.POF_CD_PAM;
-import org.actus.functions.lam.STF_CD_LAM;
-import org.actus.functions.lam.POF_IPCB_LAM;
-import org.actus.functions.lam.STF_IPCB_LAM;
-=======
-import org.actus.functions.pam.*;
-import org.actus.functions.lam.*;
-import org.actus.functions.nam.*;
-import org.actus.functions.StateTransitionFunction;
->>>>>>> 341bf16f
-
-import java.time.LocalDateTime;
-import java.time.Period;
-import java.util.*;
-import java.util.stream.Collectors;
-
-/**
- * Represents the Negative-Amortizer payoff algorithm
- * 
- * @see <a href="http://www.projectactus.org/"></a>
- */
-public final class NegativeAmortizer {
-
-    // compute contingent lifecycle of the contract
-    public static ArrayList<ContractEvent> lifecycle(Set<LocalDateTime> analysisTimes,
-                                                     ContractModelProvider model,
-                                                     RiskFactorModelProvider riskFactorModel) throws AttributeConversionException {
-
-        // determine maturity of the contract
-        LocalDateTime maturity = maturity(model);
-
-        // compute non-contingent events
-        ArrayList<ContractEvent> events = initEvents(analysisTimes,model,maturity);
-
-        // compute and add contingent events
-        events.addAll(initContingentEvents(analysisTimes,model,maturity,riskFactorModel));
-
-        // initialize state space per status date
-        StateSpace states = initStateSpace(model);
-
-        // sort the events in the payoff-list according to their time of occurence
-        Collections.sort(events);
-
-        // evaluate events
-        events.forEach(e -> e.eval(states, model, riskFactorModel, model.getAs("DayCountConvention"), model.getAs("BusinessDayConvention")));
-
-        // remove pre-purchase events if purchase date set (we only consider post-purchase events for analysis)
-        if(!CommonUtils.isNull(model.getAs("PurchaseDate"))) {
-            events.removeIf(e -> !e.type().equals(StringUtils.EventType_AD) && e.compareTo(EventFactory.createEvent(model.getAs("PurchaseDate"), StringUtils.EventType_PRD, model.getAs("Currency"), null, null)) == -1);
-        }
-
-        // return all evaluated post-StatusDate events as the payoff
-        return events;
-    }
-
-    // compute contingent payoff of the contract
-    public static ArrayList<ContractEvent> payoff(Set<LocalDateTime> analysisTimes,
-                                                  ContractModelProvider model,
-                                                  RiskFactorModelProvider riskFactorModel) throws AttributeConversionException {
-        return NegativeAmortizer.lifecycle(analysisTimes,model,riskFactorModel).stream().filter(ev->StringUtils.TransactionalEvents.contains(ev.type())).collect(Collectors.toCollection(ArrayList::new));
-    }
-
-    // compute non-contingent portion of lifecycle of the contract
-    public static ArrayList<ContractEvent> schedule(ContractModelProvider model) throws AttributeConversionException {
-        // determine maturity of the contract
-        LocalDateTime maturity = maturity(model);
-
-        // compute non-contingent events
-        ArrayList<ContractEvent> events = initEvents(new HashSet<LocalDateTime>(),model,maturity);
-
-        // initialize state space per status date
-        StateSpace states = initStateSpace(model);
-
-        // sort the events in the payoff-list according to their time of occurence
-        Collections.sort(events);
-
-        // evaluate only non-contingent events and add these to new list
-        ArrayList<ContractEvent> eventsNonContingent = new ArrayList<ContractEvent>();
-        Iterator<ContractEvent> iterator = events.iterator();
-        while(iterator.hasNext()) {
-            ContractEvent event = iterator.next();
-            if(StringUtils.ContingentEvents.contains(event.type())) {
-                break;
-            }
-            event.eval(states, model, null, model.getAs("DayCountConvention"), model.getAs("BusinessDayConvention"));
-            eventsNonContingent.add(event);
-        }
-
-        // return all non-contingent events as the non-contingent part of the lifecycle
-        return events;
-    }
-
-    // compute next n non-contingent events
-    public static ArrayList<ContractEvent> next(int n,
-                                                ContractModelProvider model) throws AttributeConversionException {
-        // convert single time input to set of times
-        Set<LocalDateTime> times = new HashSet<LocalDateTime>();
-        times.add(model.getAs("StatusDate"));
-
-        // determine maturity of the contract
-        LocalDateTime maturity = maturity(model);
-
-        // compute non-contingent events
-        ArrayList<ContractEvent> events = initEvents(times,model,maturity);
-
-        // initialize state space per status date
-        StateSpace states = initStateSpace(model);
-
-        // sort the events in the payoff-list according to their time of occurence
-        Collections.sort(events);
-
-        // evaluate only contingent events within time window
-        ArrayList<ContractEvent> nextEvents = new ArrayList<ContractEvent>();
-        Iterator<ContractEvent> iterator = events.iterator();
-        int k=0;
-        while(iterator.hasNext()) {
-            ContractEvent event = iterator.next();
-            // stop if we reached number of events or if first contingent event occured
-            if(k>=n || StringUtils.ContingentEvents.contains(event.type())) {
-                break;
-            }
-            // eval event and update counter
-            event.eval(states, model, null, model.getAs("DayCountConvention"), model.getAs("BusinessDayConvention"));
-            nextEvents.add(event);
-            k+=1;
-        }
-
-        return nextEvents;
-    }
-
-    // compute next n non-contingent events
-    public static ArrayList<ContractEvent> next(Period within,
-                                                ContractModelProvider model) throws AttributeConversionException {
-        // convert single time input to set of times
-        LocalDateTime from = model.getAs("StatusDate");
-        Set<LocalDateTime> times = new HashSet<LocalDateTime>();
-        times.add(from);
-
-        // determine maturity of the contract
-        LocalDateTime maturity = maturity(model);
-
-        // compute non-contingent events
-        ArrayList<ContractEvent> events = initEvents(times,model,maturity);
-
-        // initialize state space per status date
-        StateSpace states = initStateSpace(model);
-
-        // sort the events in the payoff-list according to their time of occurence
-        Collections.sort(events);
-
-        // evaluate only contingent events within time window
-        ArrayList<ContractEvent> nextEvents = new ArrayList<ContractEvent>();
-        Iterator<ContractEvent> iterator = events.iterator();
-        LocalDateTime end = from.plus(within);
-        while(iterator.hasNext()) {
-            ContractEvent event = iterator.next();
-            // stop if we reached number of events or if first contingent event occured
-            if(event.time().isAfter(end) || StringUtils.ContingentEvents.contains(event.type())) {
-                break;
-            }
-            // eval event and update counter
-            event.eval(states, model, null, model.getAs("DayCountConvention"), model.getAs("BusinessDayConvention"));
-            nextEvents.add(event);
-        }
-
-        return nextEvents;
-    }
-
-    // compute (but not evaluate) non-contingent events of the contract
-    private static ArrayList<ContractEvent> initEvents(Set<LocalDateTime> analysisTimes, ContractModelProvider model, LocalDateTime maturity) throws AttributeConversionException {
-        HashSet<ContractEvent> events = new HashSet<ContractEvent>();
-
-        // create contract event schedules
-        // analysis events
-        events.addAll(EventFactory.createEvents(analysisTimes, StringUtils.EventType_AD, model.getAs("Currency"), new POF_AD_PAM(), new STF_AD_PAM()));
-        // initial exchange
-        events.add(EventFactory.createEvent(model.getAs("InitialExchangeDate"), StringUtils.EventType_IED, model.getAs("Currency"), new POF_IED_PAM(), new STF_IED_LAM()));
-<<<<<<< HEAD
-        // principal redemption
-        events.addAll(EventFactory.createEvents(ScheduleFactory.createSchedule(model.getAs("CycleAnchorDateOfPrincipalRedemption"), maturity,
-                model.getAs("CycleOfPrincipalRedemption"), model.getAs("EndOfMonthConvention")),
-                StringUtils.EventType_PR, model.getAs("Currency"), new POF_PR_NAM(), new STF_PR_NAM(), model.getAs("BusinessDayConvention")));
-        events.addAll(EventFactory.createEvents(ScheduleFactory.createSchedule(model.getAs("CycleAnchorDateOfPrincipalRedemption"), maturity,
-        		model.getAs("CycleOfPrincipalRedemption"), model.getAs("EndOfMonthConvention")),
-        		StringUtils.EventType_IP, model.getAs("Currency"), new POF_IP_LAM(), new STF_IP_PAM(), model.getAs("BusinessDayConvention")));
-	// additional PR and IP events at maturity (if defined)
-        if (!CommonUtils.isNull(model.getAs("MaturityDate"))) {
-            events.add(EventFactory.createEvent(maturity,StringUtils.EventType_PR,model.getAs("Currency"),new POF_PR_PAM(), stf));
-            events.add(EventFactory.createEvent(maturity,StringUtils.EventType_IP, model.getAs("Currency"), new POF_IP_LAM(), new STF_IP_PAM(), model.getAs("BusinessDayConvention")));
-        }
-=======
-        // principal redemption schedule
-        Set<LocalDateTime> prSchedule = ScheduleFactory.createSchedule(model.getAs("CycleAnchorDateOfPrincipalRedemption"), maturity,
-                model.getAs("CycleOfPrincipalRedemption"), model.getAs("EndOfMonthConvention"), false);
-        // -> chose right state transition function depending on ipcb attributes
-        StateTransitionFunction stf=(!CommonUtils.isNull(model.getAs("InterestCalculationBase")) && model.getAs("InterestCalculationBase").equals("NTL"))? new STF_PR_NAM() : new STF_PR2_NAM();
-        // regular principal redemption events
-        events.addAll(EventFactory.createEvents(prSchedule, StringUtils.EventType_PR,
-            model.getAs("Currency"), new POF_PR_NAM(), stf, model.getAs("BusinessDayConvention")));
-        // regular interest payments aligned with principal redemption schedule
-        events.addAll(EventFactory.createEvents(prSchedule,
-                StringUtils.EventType_IP, model.getAs("Currency"), new POF_IP_LAM(), new STF_IP_PAM(), model.getAs("BusinessDayConvention")));
->>>>>>> 341bf16f
-        // purchase
-        if (!CommonUtils.isNull(model.getAs("PurchaseDate"))) {
-            events.add(EventFactory.createEvent(model.getAs("PurchaseDate"), StringUtils.EventType_PRD, model.getAs("Currency"), new POF_PRD_LAM(), new STF_PRD_LAM()));
-        }
-        // interest payment related
-        if (!CommonUtils.isNull(model.getAs("CycleOfInterestPayment"))) {
-            // raw interest payment events
-            Set<ContractEvent> interestEvents =
-                    EventFactory.createEvents(ScheduleFactory.createSchedule(model.getAs("CycleAnchorDateOfInterestPayment"),
-                            model.getAs("CycleAnchorDateOfPrincipalRedemption"),
-                            model.getAs("CycleOfInterestPayment"),
-                            model.getAs("EndOfMonthConvention")),
-                            StringUtils.EventType_IP, model.getAs("Currency"), new POF_IP_LAM(), new STF_IP_PAM(), model.getAs("BusinessDayConvention"));
-            // remove last event that falls exactly on cycle anchor date of principal redemption
-            interestEvents.remove(EventFactory.createEvent(model.getAs("CycleAnchorDateOfPrincipalRedemption"), StringUtils.EventType_IP,
-                    model.getAs("Currency"), new POF_AD_PAM(), new STF_AD_PAM(), model.getAs("BusinessDayConvention")));
-            // adapt if interest capitalization set
-            if (!CommonUtils.isNull(model.getAs("CapitalizationEndDate"))) {
-                // for all events with time <= IPCED && type == "IP" do
-                // change type to IPCI and payoff/state-trans functions
-                ContractEvent capitalizationEnd = EventFactory.createEvent(model.getAs("CapitalizationEndDate"), StringUtils.EventType_IPCI,
-                        model.getAs("Currency"), new POF_IPCI_PAM(), new STF_IPCI_LAM(), model.getAs("BusinessDayConvention"));
-                interestEvents.forEach(e -> {
-                    if (e.type().equals(StringUtils.EventType_IP) && e.compareTo(capitalizationEnd) == -1) {
-                        e.type(StringUtils.EventType_IPCI);
-                        e.fPayOff(new POF_IPCI_PAM());
-                        e.fStateTrans(new STF_IPCI_LAM());
-                    }
-                });
-                // also, remove any IP event exactly at IPCED and replace with an IPCI event
-                interestEvents.remove(EventFactory.createEvent(model.getAs("CapitalizationEndDate"), StringUtils.EventType_IP,
-                        model.getAs("Currency"), new POF_AD_PAM(), new STF_AD_PAM(), model.getAs("BusinessDayConvention")));
-                interestEvents.add(capitalizationEnd);
-            }
-            events.addAll(interestEvents);
-        }
-        // rate reset (if specified)
-        if (!CommonUtils.isNull(model.getAs("CycleOfRateReset"))) {
-            events.addAll(EventFactory.createEvents(ScheduleFactory.createSchedule(model.getAs("CycleAnchorDateOfRateReset"), maturity,
-                    model.getAs("CycleOfRateReset"), model.getAs("EndOfMonthConvention"),false),
-                    StringUtils.EventType_RR, model.getAs("Currency"), new POF_RR_PAM(), new STF_RR_LAM(), model.getAs("BusinessDayConvention")));
-         // If NextRateReset is set
-             if (model.<Double>getAs("NextResetRate")!=0) {
-                 events.forEach(e->{
-                      if(e.type().equals(StringUtils.EventType_RR) && e.time().equals(model.getAs("CycleAnchorDateOfRateReset"))) {
-                    	  e.fPayOff(new POF_RRY_PAM());
-                    	  e.fStateTrans(new STF_RRY_LAM());
-                      }
-                 });
-             }
-        }
-        // fees (if specified)
-        if (!CommonUtils.isNull(model.getAs("CycleOfFee"))) {
-            events.addAll(EventFactory.createEvents(ScheduleFactory.createSchedule(model.getAs("CycleAnchorDateOfFee"), maturity,
-                    model.getAs("CycleOfFee"), model.getAs("EndOfMonthConvention")),
-                    StringUtils.EventType_FP, model.getAs("Currency"), new POF_FP_PAM(), new STF_FP_LAM(), model.getAs("BusinessDayConvention")));
-        }
-        // scaling (if specified)
-        if (!CommonUtils.isNull(model.getAs("ScalingEffect")) && (model.<String>getAs("ScalingEffect").contains("I") || model.<String>getAs("ScalingEffect").contains("N"))) {
-            events.addAll(EventFactory.createEvents(ScheduleFactory.createSchedule(model.getAs("CycleAnchorDateOfScalingIndex"), maturity,
-                    model.getAs("CycleOfScalingIndex"), model.getAs("EndOfMonthConvention"),false),
-                    StringUtils.EventType_SC, model.getAs("Currency"), new POF_SC_PAM(), new STF_SC_LAM(), model.getAs("BusinessDayConvention")));
-        }
-        // interest calculation base (if specified)
-        if (!CommonUtils.isNull(model.getAs("InterestCalculationBase")) && model.getAs("InterestCalculationBase").equals("NTL")) {
-            events.addAll(EventFactory.createEvents(ScheduleFactory.createSchedule(model.getAs("CycleAnchorDateOfInterestCalculationBase"), maturity,
-                    model.getAs("CycleOfInterestCalculationBase"), model.getAs("EndOfMonthConvention"),false),
-                    StringUtils.EventType_IPCB, model.getAs("Currency"), new POF_IPCB_LAM(), new STF_IPCB_LAM(), model.getAs("BusinessDayConvention")));
-        }
-        // termination
-        if (!CommonUtils.isNull(model.getAs("TerminationDate"))) {
-            ContractEvent termination =
-                    EventFactory.createEvent(model.getAs("TerminationDate"), StringUtils.EventType_TD, model.getAs("Currency"), new POF_TD_LAM(), new STF_TD_PAM());
-            events.removeIf(e -> e.compareTo(termination) == 1); // remove all post-termination events
-            events.add(termination);
-        }
-
-        // remove all pre-status date events
-        events.removeIf(e -> e.compareTo(EventFactory.createEvent(model.getAs("StatusDate"), StringUtils.EventType_SD, model.getAs("Currency"), null,
-                null)) == -1);
-
-        // return events
-        return new ArrayList<ContractEvent>(events);
-    }
-
-    // compute (but not evaluate) contingent events of the contract
-    private static ArrayList<ContractEvent> initContingentEvents(Set<LocalDateTime> analysisTimes, ContractModelProvider model, LocalDateTime maturity, RiskFactorModelProvider riskFactorModel) throws AttributeConversionException {
-        HashSet<ContractEvent> events = new HashSet<ContractEvent>();   
-
-        // optionality i.e. prepayment right (if specified)
-        if (!(CommonUtils.isNull(model.getAs("CycleOfOptionality")) && CommonUtils.isNull(model.getAs("CycleAnchorDateOfOptionality")))) {
-            Set<LocalDateTime> times;
-            if(!CommonUtils.isNull(model.getAs("CycleOfOptionality"))) {
-                times = ScheduleFactory.createSchedule(model.getAs("CycleAnchorDateOfOptionality"), maturity,model.getAs("CycleOfOptionality"), model.getAs("EndOfMonthConvention"));
-            } else {
-                times = riskFactorModel.times(model.getAs("ObjectCodeOfPrepaymentModel"));
-                times.removeIf(e -> e.compareTo(model.getAs("CycleAnchorDateOfOptionality"))==-1);
-            }
-            events.addAll(EventFactory.createEvents(times,StringUtils.EventType_PP, model.getAs("Currency"), new POF_PP_PAM(), new STF_PP_LAM(), model.getAs("BusinessDayConvention")));
-            if(model.getAs("PenaltyType")!="O") {
-                events.addAll(EventFactory.createEvents(times,StringUtils.EventType_PY, model.getAs("Currency"), new POF_PY_PAM(), new STF_PY_LAM(), model.getAs("BusinessDayConvention")));         
-            }
-        }
-        // add counterparty default risk-factor contingent events
-        if(riskFactorModel.keys().contains(model.getAs("LegalEntityIDCounterparty"))) {
-            events.addAll(EventFactory.createEvents(riskFactorModel.times(model.getAs("LegalEntityIDCounterparty")),
-                                             StringUtils.EventType_CD, model.getAs("Currency"), new POF_CD_PAM(), new STF_CD_LAM()));
-        }
-        
-        // remove all pre-status date events
-        events.removeIf(e -> e.compareTo(EventFactory.createEvent(model.getAs("StatusDate"), StringUtils.EventType_SD, model.getAs("Currency"), null,
-                                                                  null)) == -1);
-        
-        // return events
-        return new ArrayList<ContractEvent>(events);
-    }
-
-    // determine maturity of the contract
-    private static LocalDateTime maturity(ContractModelProvider model) {
-        LocalDateTime maturity = model.getAs("MaturityDate");
-        if (CommonUtils.isNull(maturity)) {
-            if(CommonUtils.isNull(model.getAs("CycleOfRateReset")) || CommonUtils.isNull(model.getAs("InterestCalculationBase")) || model.getAs("InterestCalculationBase").equals("NT")) {
-                LocalDateTime lastEvent;
-                if(model.<LocalDateTime>getAs("CycleAnchorDateOfPrincipalRedemption").isBefore(model.getAs("StatusDate"))) {
-                    Set<LocalDateTime> previousEvents = ScheduleFactory.createSchedule(model.getAs("CycleAnchorDateOfPrincipalRedemption"),model.getAs("StatusDate"),
-                            model.getAs("CycleOfPrincipalRedemption"), model.getAs("EndOfMonthConvention"));
-                    previousEvents.removeIf( d -> d.isBefore(model.<LocalDateTime>getAs("StatusDate").minus(CycleUtils.parsePeriod(model.getAs("CycleOfInterestPayment")))));
-                    previousEvents.remove(model.getAs("StatusDate"));
-                    lastEvent = previousEvents.toArray(new LocalDateTime[1])[0];
-                } else {
-                    lastEvent = model.getAs("CycleAnchorDateOfPrincipalRedemption");
-                }
-                Period cyclePeriod = CycleUtils.parsePeriod(model.getAs("CycleOfPrincipalRedemption"));
-                double coupon = model.<Double>getAs("NotionalPrincipal")*model.<Double>getAs("NominalInterestRate")*model.<DayCountCalculator>getAs("DayCountConvention").dayCountFraction(model.getAs("CycleAnchorDateOfPrincipalRedemption"), model.<LocalDateTime>getAs("CycleAnchorDateOfPrincipalRedemption").plus(cyclePeriod));
-                maturity = lastEvent.plus(cyclePeriod.multipliedBy((int) Math.ceil(model.<Double>getAs("NotionalPrincipal")/(model.<Double>getAs("NextPrincipalRedemptionPayment")-coupon))));
-            } else {
-                maturity = model.<LocalDateTime>getAs("InitialExchangeDate").plus(Constants.MAX_LIFETIME);
-            }
-        }
-        return maturity;
-    }
-
-    private static StateSpace initStateSpace(ContractModelProvider model) throws AttributeConversionException {
-        StateSpace states = new StateSpace();
-
-        // TODO: some attributes can be null
-        states.contractRoleSign = ContractRoleConvention.roleSign(model.getAs("ContractRole"));
-        states.lastEventTime = model.getAs("StatusDate");
-        states.nominalScalingMultiplier = 1;
-        states.interestScalingMultiplier = 1;
-        
-        // init next principal redemption payment amount (cannot be null for NAM!)
-        states.nextPrincipalRedemptionPayment = states.contractRoleSign * model.<Double>getAs("NextPrincipalRedemptionPayment");
-        
-        if (!model.<LocalDateTime>getAs("InitialExchangeDate").isAfter(model.getAs("StatusDate"))) {
-            states.nominalValue = model.getAs("NotionalPrincipal");
-            states.nominalRate = model.getAs("NominalInterestRate");
-            states.nominalAccrued = model.getAs("AccruedInterest");
-            states.feeAccrued = model.getAs("FeeAccrued");
-            states.interestCalculationBase = states.contractRoleSign * ( (model.getAs("InterestCalculationBase").equals("NT"))? model.<Double>getAs("NotionalPrincipal") : model.<Double>getAs("InterestCalculationBaseAmount") );
-        }
-        
-        // return the initialized state space
-        return states;
-    }
-
-}
+/*
+ * Copyright (C) 2016 - present by ACTUS Financial Research Foundation
+ *
+ * Please see distribution for license.
+ */
+package org.actus.contracts;
+
+import org.actus.AttributeConversionException;
+import org.actus.attributes.ContractModelProvider;
+import org.actus.externals.RiskFactorModelProvider;
+import org.actus.events.ContractEvent;
+import org.actus.states.StateSpace;
+import org.actus.events.EventFactory;
+import org.actus.time.ScheduleFactory;
+import org.actus.conventions.contractrole.ContractRoleConvention;
+import org.actus.conventions.daycount.DayCountCalculator;
+import org.actus.util.Constants;
+import org.actus.util.CommonUtils;
+import org.actus.util.StringUtils;
+import org.actus.util.CycleUtils;
+import org.actus.functions.pam.*;
+import org.actus.functions.lam.*;
+import org.actus.functions.nam.*;
+import org.actus.functions.StateTransitionFunction;
+
+import java.time.LocalDateTime;
+import java.time.Period;
+import java.util.*;
+import java.util.stream.Collectors;
+
+/**
+ * Represents the Negative-Amortizer payoff algorithm
+ * 
+ * @see <a href="http://www.projectactus.org/"></a>
+ */
+public final class NegativeAmortizer {
+
+    // compute contingent lifecycle of the contract
+    public static ArrayList<ContractEvent> lifecycle(Set<LocalDateTime> analysisTimes,
+                                                     ContractModelProvider model,
+                                                     RiskFactorModelProvider riskFactorModel) throws AttributeConversionException {
+
+        // determine maturity of the contract
+        LocalDateTime maturity = maturity(model);
+
+        // compute non-contingent events
+        ArrayList<ContractEvent> events = initEvents(analysisTimes,model,maturity);
+
+        // compute and add contingent events
+        events.addAll(initContingentEvents(analysisTimes,model,maturity,riskFactorModel));
+
+        // initialize state space per status date
+        StateSpace states = initStateSpace(model);
+
+        // sort the events in the payoff-list according to their time of occurence
+        Collections.sort(events);
+
+        // evaluate events
+        events.forEach(e -> e.eval(states, model, riskFactorModel, model.getAs("DayCountConvention"), model.getAs("BusinessDayConvention")));
+
+        // remove pre-purchase events if purchase date set (we only consider post-purchase events for analysis)
+        if(!CommonUtils.isNull(model.getAs("PurchaseDate"))) {
+            events.removeIf(e -> !e.type().equals(StringUtils.EventType_AD) && e.compareTo(EventFactory.createEvent(model.getAs("PurchaseDate"), StringUtils.EventType_PRD, model.getAs("Currency"), null, null)) == -1);
+        }
+
+        // return all evaluated post-StatusDate events as the payoff
+        return events;
+    }
+
+    // compute contingent payoff of the contract
+    public static ArrayList<ContractEvent> payoff(Set<LocalDateTime> analysisTimes,
+                                                  ContractModelProvider model,
+                                                  RiskFactorModelProvider riskFactorModel) throws AttributeConversionException {
+        return NegativeAmortizer.lifecycle(analysisTimes,model,riskFactorModel).stream().filter(ev->StringUtils.TransactionalEvents.contains(ev.type())).collect(Collectors.toCollection(ArrayList::new));
+    }
+
+    // compute non-contingent portion of lifecycle of the contract
+    public static ArrayList<ContractEvent> schedule(ContractModelProvider model) throws AttributeConversionException {
+        // determine maturity of the contract
+        LocalDateTime maturity = maturity(model);
+
+        // compute non-contingent events
+        ArrayList<ContractEvent> events = initEvents(new HashSet<LocalDateTime>(),model,maturity);
+
+        // initialize state space per status date
+        StateSpace states = initStateSpace(model);
+
+        // sort the events in the payoff-list according to their time of occurence
+        Collections.sort(events);
+
+        // evaluate only non-contingent events and add these to new list
+        ArrayList<ContractEvent> eventsNonContingent = new ArrayList<ContractEvent>();
+        Iterator<ContractEvent> iterator = events.iterator();
+        while(iterator.hasNext()) {
+            ContractEvent event = iterator.next();
+            if(StringUtils.ContingentEvents.contains(event.type())) {
+                break;
+            }
+            event.eval(states, model, null, model.getAs("DayCountConvention"), model.getAs("BusinessDayConvention"));
+            eventsNonContingent.add(event);
+        }
+
+        // return all non-contingent events as the non-contingent part of the lifecycle
+        return events;
+    }
+
+    // compute next n non-contingent events
+    public static ArrayList<ContractEvent> next(int n,
+                                                ContractModelProvider model) throws AttributeConversionException {
+        // convert single time input to set of times
+        Set<LocalDateTime> times = new HashSet<LocalDateTime>();
+        times.add(model.getAs("StatusDate"));
+
+        // determine maturity of the contract
+        LocalDateTime maturity = maturity(model);
+
+        // compute non-contingent events
+        ArrayList<ContractEvent> events = initEvents(times,model,maturity);
+
+        // initialize state space per status date
+        StateSpace states = initStateSpace(model);
+
+        // sort the events in the payoff-list according to their time of occurence
+        Collections.sort(events);
+
+        // evaluate only contingent events within time window
+        ArrayList<ContractEvent> nextEvents = new ArrayList<ContractEvent>();
+        Iterator<ContractEvent> iterator = events.iterator();
+        int k=0;
+        while(iterator.hasNext()) {
+            ContractEvent event = iterator.next();
+            // stop if we reached number of events or if first contingent event occured
+            if(k>=n || StringUtils.ContingentEvents.contains(event.type())) {
+                break;
+            }
+            // eval event and update counter
+            event.eval(states, model, null, model.getAs("DayCountConvention"), model.getAs("BusinessDayConvention"));
+            nextEvents.add(event);
+            k+=1;
+        }
+
+        return nextEvents;
+    }
+
+    // compute next n non-contingent events
+    public static ArrayList<ContractEvent> next(Period within,
+                                                ContractModelProvider model) throws AttributeConversionException {
+        // convert single time input to set of times
+        LocalDateTime from = model.getAs("StatusDate");
+        Set<LocalDateTime> times = new HashSet<LocalDateTime>();
+        times.add(from);
+
+        // determine maturity of the contract
+        LocalDateTime maturity = maturity(model);
+
+        // compute non-contingent events
+        ArrayList<ContractEvent> events = initEvents(times,model,maturity);
+
+        // initialize state space per status date
+        StateSpace states = initStateSpace(model);
+
+        // sort the events in the payoff-list according to their time of occurence
+        Collections.sort(events);
+
+        // evaluate only contingent events within time window
+        ArrayList<ContractEvent> nextEvents = new ArrayList<ContractEvent>();
+        Iterator<ContractEvent> iterator = events.iterator();
+        LocalDateTime end = from.plus(within);
+        while(iterator.hasNext()) {
+            ContractEvent event = iterator.next();
+            // stop if we reached number of events or if first contingent event occured
+            if(event.time().isAfter(end) || StringUtils.ContingentEvents.contains(event.type())) {
+                break;
+            }
+            // eval event and update counter
+            event.eval(states, model, null, model.getAs("DayCountConvention"), model.getAs("BusinessDayConvention"));
+            nextEvents.add(event);
+        }
+
+        return nextEvents;
+    }
+
+    // compute (but not evaluate) non-contingent events of the contract
+    private static ArrayList<ContractEvent> initEvents(Set<LocalDateTime> analysisTimes, ContractModelProvider model, LocalDateTime maturity) throws AttributeConversionException {
+        HashSet<ContractEvent> events = new HashSet<ContractEvent>();
+
+        // create contract event schedules
+        // analysis events
+        events.addAll(EventFactory.createEvents(analysisTimes, StringUtils.EventType_AD, model.getAs("Currency"), new POF_AD_PAM(), new STF_AD_PAM()));
+        // initial exchange
+        events.add(EventFactory.createEvent(model.getAs("InitialExchangeDate"), StringUtils.EventType_IED, model.getAs("Currency"), new POF_IED_PAM(), new STF_IED_LAM()));
+        // principal redemption schedule
+        Set<LocalDateTime> prSchedule = ScheduleFactory.createSchedule(model.getAs("CycleAnchorDateOfPrincipalRedemption"), maturity,
+                model.getAs("CycleOfPrincipalRedemption"), model.getAs("EndOfMonthConvention"), false);
+        // -> chose right state transition function depending on ipcb attributes
+        StateTransitionFunction stf=(!CommonUtils.isNull(model.getAs("InterestCalculationBase")) && model.getAs("InterestCalculationBase").equals("NTL"))? new STF_PR_NAM() : new STF_PR2_NAM();
+        // regular principal redemption events
+        events.addAll(EventFactory.createEvents(prSchedule, StringUtils.EventType_PR,
+            model.getAs("Currency"), new POF_PR_NAM(), stf, model.getAs("BusinessDayConvention")));
+        // regular interest payments aligned with principal redemption schedule
+        events.addAll(EventFactory.createEvents(prSchedule,
+                StringUtils.EventType_IP, model.getAs("Currency"), new POF_IP_LAM(), new STF_IP_PAM(), model.getAs("BusinessDayConvention")));
+      	// additional PR and IP events at maturity (if defined)
+        if (!CommonUtils.isNull(model.getAs("MaturityDate"))) {
+            events.add(EventFactory.createEvent(maturity,StringUtils.EventType_PR,model.getAs("Currency"),new POF_PR_PAM(), stf));
+            events.add(EventFactory.createEvent(maturity,StringUtils.EventType_IP, model.getAs("Currency"), new POF_IP_LAM(), new STF_IP_PAM(), model.getAs("BusinessDayConvention")));
+        }
+        // purchase
+        if (!CommonUtils.isNull(model.getAs("PurchaseDate"))) {
+            events.add(EventFactory.createEvent(model.getAs("PurchaseDate"), StringUtils.EventType_PRD, model.getAs("Currency"), new POF_PRD_LAM(), new STF_PRD_LAM()));
+        }
+        // interest payment related
+        if (!CommonUtils.isNull(model.getAs("CycleOfInterestPayment"))) {
+            // raw interest payment events
+            Set<ContractEvent> interestEvents =
+                    EventFactory.createEvents(ScheduleFactory.createSchedule(model.getAs("CycleAnchorDateOfInterestPayment"),
+                            model.getAs("CycleAnchorDateOfPrincipalRedemption"),
+                            model.getAs("CycleOfInterestPayment"),
+                            model.getAs("EndOfMonthConvention")),
+                            StringUtils.EventType_IP, model.getAs("Currency"), new POF_IP_LAM(), new STF_IP_PAM(), model.getAs("BusinessDayConvention"));
+            // remove last event that falls exactly on cycle anchor date of principal redemption
+            interestEvents.remove(EventFactory.createEvent(model.getAs("CycleAnchorDateOfPrincipalRedemption"), StringUtils.EventType_IP,
+                    model.getAs("Currency"), new POF_AD_PAM(), new STF_AD_PAM(), model.getAs("BusinessDayConvention")));
+            // adapt if interest capitalization set
+            if (!CommonUtils.isNull(model.getAs("CapitalizationEndDate"))) {
+                // for all events with time <= IPCED && type == "IP" do
+                // change type to IPCI and payoff/state-trans functions
+                ContractEvent capitalizationEnd = EventFactory.createEvent(model.getAs("CapitalizationEndDate"), StringUtils.EventType_IPCI,
+                        model.getAs("Currency"), new POF_IPCI_PAM(), new STF_IPCI_LAM(), model.getAs("BusinessDayConvention"));
+                interestEvents.forEach(e -> {
+                    if (e.type().equals(StringUtils.EventType_IP) && e.compareTo(capitalizationEnd) == -1) {
+                        e.type(StringUtils.EventType_IPCI);
+                        e.fPayOff(new POF_IPCI_PAM());
+                        e.fStateTrans(new STF_IPCI_LAM());
+                    }
+                });
+                // also, remove any IP event exactly at IPCED and replace with an IPCI event
+                interestEvents.remove(EventFactory.createEvent(model.getAs("CapitalizationEndDate"), StringUtils.EventType_IP,
+                        model.getAs("Currency"), new POF_AD_PAM(), new STF_AD_PAM(), model.getAs("BusinessDayConvention")));
+                interestEvents.add(capitalizationEnd);
+            }
+            events.addAll(interestEvents);
+        }
+        // rate reset (if specified)
+        if (!CommonUtils.isNull(model.getAs("CycleOfRateReset"))) {
+            events.addAll(EventFactory.createEvents(ScheduleFactory.createSchedule(model.getAs("CycleAnchorDateOfRateReset"), maturity,
+                    model.getAs("CycleOfRateReset"), model.getAs("EndOfMonthConvention"),false),
+                    StringUtils.EventType_RR, model.getAs("Currency"), new POF_RR_PAM(), new STF_RR_LAM(), model.getAs("BusinessDayConvention")));
+         // If NextRateReset is set
+             if (model.<Double>getAs("NextResetRate")!=0) {
+                 events.forEach(e->{
+                      if(e.type().equals(StringUtils.EventType_RR) && e.time().equals(model.getAs("CycleAnchorDateOfRateReset"))) {
+                    	  e.fPayOff(new POF_RRY_PAM());
+                    	  e.fStateTrans(new STF_RRY_LAM());
+                      }
+                 });
+             }
+        }
+        // fees (if specified)
+        if (!CommonUtils.isNull(model.getAs("CycleOfFee"))) {
+            events.addAll(EventFactory.createEvents(ScheduleFactory.createSchedule(model.getAs("CycleAnchorDateOfFee"), maturity,
+                    model.getAs("CycleOfFee"), model.getAs("EndOfMonthConvention")),
+                    StringUtils.EventType_FP, model.getAs("Currency"), new POF_FP_PAM(), new STF_FP_LAM(), model.getAs("BusinessDayConvention")));
+        }
+        // scaling (if specified)
+        if (!CommonUtils.isNull(model.getAs("ScalingEffect")) && (model.<String>getAs("ScalingEffect").contains("I") || model.<String>getAs("ScalingEffect").contains("N"))) {
+            events.addAll(EventFactory.createEvents(ScheduleFactory.createSchedule(model.getAs("CycleAnchorDateOfScalingIndex"), maturity,
+                    model.getAs("CycleOfScalingIndex"), model.getAs("EndOfMonthConvention"),false),
+                    StringUtils.EventType_SC, model.getAs("Currency"), new POF_SC_PAM(), new STF_SC_LAM(), model.getAs("BusinessDayConvention")));
+        }
+        // interest calculation base (if specified)
+        if (!CommonUtils.isNull(model.getAs("InterestCalculationBase")) && model.getAs("InterestCalculationBase").equals("NTL")) {
+            events.addAll(EventFactory.createEvents(ScheduleFactory.createSchedule(model.getAs("CycleAnchorDateOfInterestCalculationBase"), maturity,
+                    model.getAs("CycleOfInterestCalculationBase"), model.getAs("EndOfMonthConvention"),false),
+                    StringUtils.EventType_IPCB, model.getAs("Currency"), new POF_IPCB_LAM(), new STF_IPCB_LAM(), model.getAs("BusinessDayConvention")));
+        }
+        // termination
+        if (!CommonUtils.isNull(model.getAs("TerminationDate"))) {
+            ContractEvent termination =
+                    EventFactory.createEvent(model.getAs("TerminationDate"), StringUtils.EventType_TD, model.getAs("Currency"), new POF_TD_LAM(), new STF_TD_PAM());
+            events.removeIf(e -> e.compareTo(termination) == 1); // remove all post-termination events
+            events.add(termination);
+        }
+
+        // remove all pre-status date events
+        events.removeIf(e -> e.compareTo(EventFactory.createEvent(model.getAs("StatusDate"), StringUtils.EventType_SD, model.getAs("Currency"), null,
+                null)) == -1);
+
+        // return events
+        return new ArrayList<ContractEvent>(events);
+    }
+
+    // compute (but not evaluate) contingent events of the contract
+    private static ArrayList<ContractEvent> initContingentEvents(Set<LocalDateTime> analysisTimes, ContractModelProvider model, LocalDateTime maturity, RiskFactorModelProvider riskFactorModel) throws AttributeConversionException {
+        HashSet<ContractEvent> events = new HashSet<ContractEvent>();   
+
+        // optionality i.e. prepayment right (if specified)
+        if (!(CommonUtils.isNull(model.getAs("CycleOfOptionality")) && CommonUtils.isNull(model.getAs("CycleAnchorDateOfOptionality")))) {
+            Set<LocalDateTime> times;
+            if(!CommonUtils.isNull(model.getAs("CycleOfOptionality"))) {
+                times = ScheduleFactory.createSchedule(model.getAs("CycleAnchorDateOfOptionality"), maturity,model.getAs("CycleOfOptionality"), model.getAs("EndOfMonthConvention"));
+            } else {
+                times = riskFactorModel.times(model.getAs("ObjectCodeOfPrepaymentModel"));
+                times.removeIf(e -> e.compareTo(model.getAs("CycleAnchorDateOfOptionality"))==-1);
+            }
+            events.addAll(EventFactory.createEvents(times,StringUtils.EventType_PP, model.getAs("Currency"), new POF_PP_PAM(), new STF_PP_LAM(), model.getAs("BusinessDayConvention")));
+            if(model.getAs("PenaltyType")!="O") {
+                events.addAll(EventFactory.createEvents(times,StringUtils.EventType_PY, model.getAs("Currency"), new POF_PY_PAM(), new STF_PY_LAM(), model.getAs("BusinessDayConvention")));         
+            }
+        }
+        // add counterparty default risk-factor contingent events
+        if(riskFactorModel.keys().contains(model.getAs("LegalEntityIDCounterparty"))) {
+            events.addAll(EventFactory.createEvents(riskFactorModel.times(model.getAs("LegalEntityIDCounterparty")),
+                                             StringUtils.EventType_CD, model.getAs("Currency"), new POF_CD_PAM(), new STF_CD_LAM()));
+        }
+        
+        // remove all pre-status date events
+        events.removeIf(e -> e.compareTo(EventFactory.createEvent(model.getAs("StatusDate"), StringUtils.EventType_SD, model.getAs("Currency"), null,
+                                                                  null)) == -1);
+        
+        // return events
+        return new ArrayList<ContractEvent>(events);
+    }
+
+    // determine maturity of the contract
+    private static LocalDateTime maturity(ContractModelProvider model) {
+        LocalDateTime maturity = model.getAs("MaturityDate");
+        if (CommonUtils.isNull(maturity)) {
+            if(CommonUtils.isNull(model.getAs("CycleOfRateReset")) || CommonUtils.isNull(model.getAs("InterestCalculationBase")) || model.getAs("InterestCalculationBase").equals("NT")) {
+                LocalDateTime lastEvent;
+                if(model.<LocalDateTime>getAs("CycleAnchorDateOfPrincipalRedemption").isBefore(model.getAs("StatusDate"))) {
+                    Set<LocalDateTime> previousEvents = ScheduleFactory.createSchedule(model.getAs("CycleAnchorDateOfPrincipalRedemption"),model.getAs("StatusDate"),
+                            model.getAs("CycleOfPrincipalRedemption"), model.getAs("EndOfMonthConvention"));
+                    previousEvents.removeIf( d -> d.isBefore(model.<LocalDateTime>getAs("StatusDate").minus(CycleUtils.parsePeriod(model.getAs("CycleOfInterestPayment")))));
+                    previousEvents.remove(model.getAs("StatusDate"));
+                    lastEvent = previousEvents.toArray(new LocalDateTime[1])[0];
+                } else {
+                    lastEvent = model.getAs("CycleAnchorDateOfPrincipalRedemption");
+                }
+                Period cyclePeriod = CycleUtils.parsePeriod(model.getAs("CycleOfPrincipalRedemption"));
+                double coupon = model.<Double>getAs("NotionalPrincipal")*model.<Double>getAs("NominalInterestRate")*model.<DayCountCalculator>getAs("DayCountConvention").dayCountFraction(model.getAs("CycleAnchorDateOfPrincipalRedemption"), model.<LocalDateTime>getAs("CycleAnchorDateOfPrincipalRedemption").plus(cyclePeriod));
+                maturity = lastEvent.plus(cyclePeriod.multipliedBy((int) Math.ceil(model.<Double>getAs("NotionalPrincipal")/(model.<Double>getAs("NextPrincipalRedemptionPayment")-coupon))));
+            } else {
+                maturity = model.<LocalDateTime>getAs("InitialExchangeDate").plus(Constants.MAX_LIFETIME);
+            }
+        }
+        return maturity;
+    }
+
+    private static StateSpace initStateSpace(ContractModelProvider model) throws AttributeConversionException {
+        StateSpace states = new StateSpace();
+
+        // TODO: some attributes can be null
+        states.contractRoleSign = ContractRoleConvention.roleSign(model.getAs("ContractRole"));
+        states.lastEventTime = model.getAs("StatusDate");
+        states.nominalScalingMultiplier = 1;
+        states.interestScalingMultiplier = 1;
+        
+        // init next principal redemption payment amount (cannot be null for NAM!)
+        states.nextPrincipalRedemptionPayment = states.contractRoleSign * model.<Double>getAs("NextPrincipalRedemptionPayment");
+        
+        if (!model.<LocalDateTime>getAs("InitialExchangeDate").isAfter(model.getAs("StatusDate"))) {
+            states.nominalValue = model.getAs("NotionalPrincipal");
+            states.nominalRate = model.getAs("NominalInterestRate");
+            states.nominalAccrued = model.getAs("AccruedInterest");
+            states.feeAccrued = model.getAs("FeeAccrued");
+            states.interestCalculationBase = states.contractRoleSign * ( (model.getAs("InterestCalculationBase").equals("NT"))? model.<Double>getAs("NotionalPrincipal") : model.<Double>getAs("InterestCalculationBaseAmount") );
+        }
+        
+        // return the initialized state space
+        return states;
+    }
+
+}