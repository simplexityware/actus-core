--- conflicted
+++ resolved
@@ -1,225 +1,220 @@
-/*
- * Copyright (C) 2016 - present by ACTUS Financial Research Foundation
- *
- * Please see distribution for license.
- */
-package org.actus.contracts;
-
-import org.actus.AttributeConversionException;
-import org.actus.attributes.ContractModelProvider;
-import org.actus.externals.RiskFactorModelProvider;
-import org.actus.events.ContractEvent;
-import org.actus.states.StateSpace;
-import org.actus.events.EventFactory;
-import org.actus.time.ScheduleFactory;
-import org.actus.conventions.contractrole.ContractRoleConvention;
-import org.actus.conventions.daycount.DayCountCalculator;
-import org.actus.types.ContractRole;
-import org.actus.types.EndOfMonthConventionEnum;
-import org.actus.types.EventType;
-import org.actus.types.InterestCalculationBase;
-import org.actus.util.Constants;
-import org.actus.util.CommonUtils;
-import org.actus.util.CycleUtils;
-import org.actus.functions.pam.*;
-import org.actus.functions.lam.*;
-import org.actus.functions.nam.*;
-import org.actus.functions.PayOffFunction;
-import org.actus.functions.StateTransitionFunction;
-
-import java.time.LocalDateTime;
-import java.time.Period;
-import java.util.*;
-
-/**
- * Represents the Negative Amortizer payoff algorithm
- * 
- * @see <a href="https://www.actusfrf.org"></a>
- */
-public final class NegativeAmortizer {
-
-    // compute next n non-contingent events
-    public static ArrayList<ContractEvent> schedule(LocalDateTime to,
-                                                    ContractModelProvider model) throws AttributeConversionException {
-        ArrayList<ContractEvent> events = new ArrayList<ContractEvent>();
-
-        // determine maturity of the contract
-        LocalDateTime maturity = maturity(model);
-
-        // initial exchange
-        events.add(EventFactory.createEvent(model.getAs("InitialExchangeDate"), EventType.IED, model.getAs("Currency"), new POF_IED_PAM(), new STF_IED_LAM()));
-        // principal redemption schedule
-        Set<LocalDateTime> prSchedule = ScheduleFactory.createSchedule(model.getAs("CycleAnchorDateOfPrincipalRedemption"), maturity,
-                model.getAs("CycleOfPrincipalRedemption"), EndOfMonthConventionEnum.valueOf(model.getAs("EndOfMonthConvention")), false);
-        // -> chose right state transition function depending on ipcb attributes
-        StateTransitionFunction stf=(!CommonUtils.isNull(model.getAs("InterestCalculationBase")) && model.getAs("InterestCalculationBase").equals(InterestCalculationBase.NTL))? new STF_PR_NAM() : new STF_PR2_NAM();
-        // regular principal redemption events
-        events.addAll(EventFactory.createEvents(prSchedule, EventType.PR,
-            model.getAs("Currency"), new POF_PR_NAM(), stf, model.getAs("BusinessDayConvention")));
-        // -> chose right Payoff function depending on maturity
-<<<<<<< HEAD
-        PayOffFunction pof = (!CommonUtils.isNull(model.getAs("MaturityDate"))? new POF_MD_PAM():new POF_PR_NAM());
-        events.add(EventFactory.createEvent(maturity,StringUtils.EventType_MD,model.getAs("Currency"),pof,new STF_PR_PAM(), model.getAs("BusinessDayConvention")));
-=======
-        PayOffFunction pof = (!CommonUtils.isNull(model.getAs("MaturityDate"))? new POF_PR_PAM():new POF_PR_NAM());
-        events.add(EventFactory.createEvent(maturity,EventType.PR,model.getAs("Currency"),pof,new STF_PR_PAM(), model.getAs("BusinessDayConvention")));
->>>>>>> f6f1b816
-        // purchase
-        if (!CommonUtils.isNull(model.getAs("PurchaseDate"))) {
-            events.add(EventFactory.createEvent(model.getAs("PurchaseDate"), EventType.PRD, model.getAs("Currency"), new POF_PRD_LAM(), new STF_PRD_LAM()));
-        }
-        // -> chose right state transition function for IPCI depending on ipcb attributes
-        StateTransitionFunction stf_ipci=(!CommonUtils.isNull(model.getAs("InterestCalculationBase")) && model.getAs("InterestCalculationBase").equals(InterestCalculationBase.NTL))? new STF_IPCI_LAM() : new STF_IPCI2_LAM();
-        // interest payment related
-        if (!CommonUtils.isNull(model.getAs("CycleOfInterestPayment")) || !CommonUtils.isNull(model.getAs("CycleAnchorDateOfInterestPayment"))) {
-            // raw interest payment events
-            Set<ContractEvent> interestEvents = EventFactory.createEvents(ScheduleFactory.createSchedule(model.getAs("CycleAnchorDateOfInterestPayment"),maturity,
-                            model.getAs("CycleOfInterestPayment"),EndOfMonthConventionEnum.valueOf(model.getAs("EndOfMonthConvention")),true),
-                            EventType.IP, model.getAs("Currency"), new POF_IP_NAM(), new STF_IP_NAM(), model.getAs("BusinessDayConvention"));
-            // adapt if interest capitalization set
-            if (!CommonUtils.isNull(model.getAs("CapitalizationEndDate"))) {
-                // for all events with time <= IPCED && type == "IP" do
-                // change type to IPCI and payoff/state-trans functions
-                ContractEvent capitalizationEnd = EventFactory.createEvent(model.getAs("CapitalizationEndDate"), EventType.IPCI,
-                        model.getAs("Currency"), new POF_IPCI_PAM(), stf_ipci, model.getAs("BusinessDayConvention"));
-                interestEvents.forEach(e -> {
-                    if (e.type().equals(EventType.IP) && e.compareTo(capitalizationEnd) == -1) {
-                        e.type(EventType.IPCI);
-                        e.fPayOff(new POF_IPCI_PAM());
-                        e.fStateTrans(stf_ipci);
-                    }
-                });
-                // also, remove any IP event exactly at IPCED and replace with an IPCI event
-                interestEvents.remove(EventFactory.createEvent(model.getAs("CapitalizationEndDate"), EventType.IP,
-                        model.getAs("Currency"), new POF_AD_PAM(), new STF_AD_PAM(), model.getAs("BusinessDayConvention")));
-            }
-            events.addAll(interestEvents);
-        }else if(!CommonUtils.isNull(model.getAs("CapitalizationEndDate"))) {
-            // if no extra interest schedule set but capitalization end date, add single IPCI event
-            events.add(EventFactory.createEvent(model.getAs("CapitalizationEndDate"), EventType.IPCI,
-                    model.getAs("Currency"), new POF_IPCI_PAM(), stf_ipci, model.getAs("BusinessDayConvention")));
-        }
-        // rate reset
-        Set<ContractEvent> rateResetEvents = EventFactory.createEvents(ScheduleFactory.createSchedule(model.<LocalDateTime>getAs("CycleAnchorDateOfRateReset"), maturity,
-                model.getAs("CycleOfRateReset"), EndOfMonthConventionEnum.valueOf(model.getAs("EndOfMonthConvention")),false),
-                EventType.RR, model.getAs("Currency"), new POF_RR_PAM(), new STF_RR_LAM(), model.getAs("BusinessDayConvention"));
-
-        // adapt fixed rate reset event
-        if(!CommonUtils.isNull(model.getAs("NextResetRate"))) {
-            ContractEvent fixedEvent = rateResetEvents.stream().sorted().filter(e -> e.compareTo(EventFactory.createEvent(model.getAs("StatusDate"), EventType.AD, model.getAs("Currency"), null, null)) == 1).findFirst().get();
-            fixedEvent.fStateTrans(new STF_RRF_LAM());
-            fixedEvent.type(EventType.RRF);
-            rateResetEvents.add(fixedEvent);
-        }
-
-        events.addAll(rateResetEvents);
-        // fees (if specified)
-        if (!CommonUtils.isNull(model.getAs("CycleOfFee"))) {
-            events.addAll(EventFactory.createEvents(ScheduleFactory.createSchedule(model.getAs("CycleAnchorDateOfFee"), maturity,
-                    model.getAs("CycleOfFee"), EndOfMonthConventionEnum.valueOf(model.getAs("EndOfMonthConvention"))),
-                    EventType.FP, model.getAs("Currency"), new POF_FP_PAM(), new STF_FP_LAM(), model.getAs("BusinessDayConvention")));
-        }
-        // scaling (if specified)
-        if (!CommonUtils.isNull(model.getAs("ScalingEffect")) && (model.<String>getAs("ScalingEffect").contains("I") || model.<String>getAs("ScalingEffect").contains("N"))) {
-            events.addAll(EventFactory.createEvents(ScheduleFactory.createSchedule(model.getAs("CycleAnchorDateOfScalingIndex"), maturity,
-                    model.getAs("CycleOfScalingIndex"), EndOfMonthConventionEnum.valueOf(model.getAs("EndOfMonthConvention")),false),
-                    EventType.SC, model.getAs("Currency"), new POF_SC_PAM(), new STF_SC_LAM(), model.getAs("BusinessDayConvention")));
-        }
-        // interest calculation base (if specified)
-        if (!CommonUtils.isNull(model.getAs("InterestCalculationBase")) && model.getAs("InterestCalculationBase").equals(InterestCalculationBase.NTL)) {
-            events.addAll(EventFactory.createEvents(ScheduleFactory.createSchedule(model.getAs("CycleAnchorDateOfInterestCalculationBase"), maturity,
-                    model.getAs("CycleOfInterestCalculationBase"), EndOfMonthConventionEnum.valueOf(model.getAs("EndOfMonthConvention")),false),
-                    EventType.IPCB, model.getAs("Currency"), new POF_IPCB_LAM(), new STF_IPCB_LAM(), model.getAs("BusinessDayConvention")));
-        }
-        // termination
-        if (!CommonUtils.isNull(model.getAs("TerminationDate"))) {
-            ContractEvent termination =
-                    EventFactory.createEvent(model.getAs("TerminationDate"), EventType.TD, model.getAs("Currency"), new POF_TD_LAM(), new STF_TD_PAM());
-            events.removeIf(e -> e.compareTo(termination) == 1); // remove all post-termination events
-            events.add(termination);
-        }
-
-        // remove all pre-status date events
-        events.removeIf(e -> e.compareTo(EventFactory.createEvent(model.getAs("StatusDate"), EventType.AD, model.getAs("Currency"), null,null)) == -1);
-
-        // remove all post to-date events
-        events.removeIf(e -> e.compareTo(EventFactory.createEvent(to, EventType.AD, model.getAs("Currency"), null,null)) == 1);
-
-        // sort the events in the payoff-list according to their time of occurence
-        Collections.sort(events);
-
-        return events;
-    }
-
-    // apply a set of events to the current state of a contract and return the post events state
-    public static ArrayList<ContractEvent> apply(ArrayList<ContractEvent> events,
-                                                 ContractModelProvider model,
-                                                 RiskFactorModelProvider observer) throws AttributeConversionException {
-
-        // initialize state space per status date
-        StateSpace states = initStateSpace(model);
-
-        // sort the events according to their time sequence
-        Collections.sort(events);
-
-        // apply events according to their time sequence to current state
-        LocalDateTime initialExchangeDate = model.getAs("InitialExchangeDate");
-		ListIterator eventIterator = events.listIterator();
-		while (( states.statusDate.isBefore(initialExchangeDate) || states.notionalPrincipal > 0.0) && eventIterator.hasNext()) {
-			((ContractEvent) eventIterator.next()).eval(states, model, observer, model.getAs("DayCountConvention"),
-					model.getAs("BusinessDayConvention"));
-		}
-
-        // return evaluated events
-        return events;
-    }
-
-    // determine maturity of the contract
-    private static LocalDateTime maturity(ContractModelProvider model) {
-        LocalDateTime maturity = model.getAs("MaturityDate");
-        if (CommonUtils.isNull(maturity)) {
-            if(CommonUtils.isNull(model.getAs("CycleOfRateReset")) || CommonUtils.isNull(model.getAs("InterestCalculationBase")) || model.getAs("InterestCalculationBase").equals(InterestCalculationBase.NT)) {
-                LocalDateTime lastEvent;
-                if(model.<LocalDateTime>getAs("CycleAnchorDateOfPrincipalRedemption").isBefore(model.getAs("StatusDate"))) {
-                    Set<LocalDateTime> previousEvents = ScheduleFactory.createSchedule(model.getAs("CycleAnchorDateOfPrincipalRedemption"),model.getAs("StatusDate"),
-                            model.getAs("CycleOfPrincipalRedemption"), EndOfMonthConventionEnum.valueOf(model.getAs("EndOfMonthConvention")));
-                    previousEvents.removeIf( d -> d.isBefore(model.<LocalDateTime>getAs("StatusDate").minus(CycleUtils.parsePeriod(model.getAs("CycleOfInterestPayment")))));
-                    previousEvents.remove(model.getAs("StatusDate"));
-                    lastEvent = previousEvents.toArray(new LocalDateTime[1])[0];
-                } else {
-                    lastEvent = model.getAs("CycleAnchorDateOfPrincipalRedemption");
-                }
-                Period cyclePeriod = CycleUtils.parsePeriod(model.getAs("CycleOfPrincipalRedemption"));
-                double coupon = model.<Double>getAs("NotionalPrincipal")*model.<Double>getAs("NominalInterestRate")*model.<DayCountCalculator>getAs("DayCountConvention").dayCountFraction(model.getAs("CycleAnchorDateOfPrincipalRedemption"), model.<LocalDateTime>getAs("CycleAnchorDateOfPrincipalRedemption").plus(cyclePeriod));
-                maturity = lastEvent.plus(cyclePeriod.multipliedBy((int) Math.ceil(model.<Double>getAs("NotionalPrincipal")/(model.<Double>getAs("NextPrincipalRedemptionPayment")-coupon))));
-            } else {
-                maturity = model.<LocalDateTime>getAs("InitialExchangeDate").plus(Constants.MAX_LIFETIME);
-            }
-        }
-        return maturity;
-    }
-
-    private static StateSpace initStateSpace(ContractModelProvider model) throws AttributeConversionException {
-        StateSpace states = new StateSpace();
-
-        // TODO: some attributes can be null
-        states.statusDate = model.getAs("StatusDate");
-        states.notionalScalingMultiplier = 1;
-        states.interestScalingMultiplier = 1;
-        
-        // init next principal redemption payment amount (cannot be null for NAM!)
-        states.nextPrincipalRedemptionPayment = ContractRoleConvention.roleSign(ContractRole.valueOf(model.getAs("ContractRole")))*model.<Double>getAs("NextPrincipalRedemptionPayment");
-        
-        if (!model.<LocalDateTime>getAs("InitialExchangeDate").isAfter(model.getAs("StatusDate"))) {
-            states.notionalPrincipal = ContractRoleConvention.roleSign(ContractRole.valueOf(model.getAs("ContractRole")))*model.<Double>getAs("NotionalPrincipal");
-            states.nominalInterestRate = model.getAs("NominalInterestRate");
-            states.accruedInterest = ContractRoleConvention.roleSign(ContractRole.valueOf(model.getAs("ContractRole")))*model.<Double>getAs("AccruedInterest");
-            states.feeAccrued = model.getAs("FeeAccrued");
-            states.interestCalculationBaseAmount = ContractRoleConvention.roleSign(ContractRole.valueOf(model.getAs("ContractRole")))*( (model.getAs("InterestCalculationBase").equals(InterestCalculationBase.NT))? model.<Double>getAs("NotionalPrincipal") : model.<Double>getAs("InterestCalculationBaseAmount") );
-        }
-        
-        // return the initialized state space
-        return states;
-    }
-
-}
+/*
+ * Copyright (C) 2016 - present by ACTUS Financial Research Foundation
+ *
+ * Please see distribution for license.
+ */
+package org.actus.contracts;
+
+import org.actus.AttributeConversionException;
+import org.actus.attributes.ContractModelProvider;
+import org.actus.externals.RiskFactorModelProvider;
+import org.actus.events.ContractEvent;
+import org.actus.states.StateSpace;
+import org.actus.events.EventFactory;
+import org.actus.time.ScheduleFactory;
+import org.actus.conventions.contractrole.ContractRoleConvention;
+import org.actus.conventions.daycount.DayCountCalculator;
+import org.actus.types.ContractRole;
+import org.actus.types.EndOfMonthConventionEnum;
+import org.actus.types.EventType;
+import org.actus.types.InterestCalculationBase;
+import org.actus.util.Constants;
+import org.actus.util.CommonUtils;
+import org.actus.util.CycleUtils;
+import org.actus.functions.pam.*;
+import org.actus.functions.lam.*;
+import org.actus.functions.nam.*;
+import org.actus.functions.PayOffFunction;
+import org.actus.functions.StateTransitionFunction;
+
+import java.time.LocalDateTime;
+import java.time.Period;
+import java.util.*;
+
+/**
+ * Represents the Negative Amortizer payoff algorithm
+ * 
+ * @see <a href="https://www.actusfrf.org"></a>
+ */
+public final class NegativeAmortizer {
+
+    // compute next n non-contingent events
+    public static ArrayList<ContractEvent> schedule(LocalDateTime to,
+                                                    ContractModelProvider model) throws AttributeConversionException {
+        ArrayList<ContractEvent> events = new ArrayList<ContractEvent>();
+
+        // determine maturity of the contract
+        LocalDateTime maturity = maturity(model);
+
+        // initial exchange
+        events.add(EventFactory.createEvent(model.getAs("InitialExchangeDate"), EventType.IED, model.getAs("Currency"), new POF_IED_PAM(), new STF_IED_LAM()));
+        // principal redemption schedule
+        Set<LocalDateTime> prSchedule = ScheduleFactory.createSchedule(model.getAs("CycleAnchorDateOfPrincipalRedemption"), maturity,
+                model.getAs("CycleOfPrincipalRedemption"), EndOfMonthConventionEnum.valueOf(model.getAs("EndOfMonthConvention")), false);
+        // -> chose right state transition function depending on ipcb attributes
+        StateTransitionFunction stf=(!CommonUtils.isNull(model.getAs("InterestCalculationBase")) && model.getAs("InterestCalculationBase").equals(InterestCalculationBase.NTL))? new STF_PR_NAM() : new STF_PR2_NAM();
+        // regular principal redemption events
+        events.addAll(EventFactory.createEvents(prSchedule, EventType.PR,
+            model.getAs("Currency"), new POF_PR_NAM(), stf, model.getAs("BusinessDayConvention")));
+        // -> chose right Payoff function depending on maturity
+        PayOffFunction pof = (!CommonUtils.isNull(model.getAs("MaturityDate"))? new POF_MD_PAM():new POF_PR_NAM());
+        events.add(EventFactory.createEvent(maturity,StringUtils.EventType_MD,model.getAs("Currency"),pof,new STF_PR_PAM(), model.getAs("BusinessDayConvention")));
+        // purchase
+        if (!CommonUtils.isNull(model.getAs("PurchaseDate"))) {
+            events.add(EventFactory.createEvent(model.getAs("PurchaseDate"), EventType.PRD, model.getAs("Currency"), new POF_PRD_LAM(), new STF_PRD_LAM()));
+        }
+        // -> chose right state transition function for IPCI depending on ipcb attributes
+        StateTransitionFunction stf_ipci=(!CommonUtils.isNull(model.getAs("InterestCalculationBase")) && model.getAs("InterestCalculationBase").equals(InterestCalculationBase.NTL))? new STF_IPCI_LAM() : new STF_IPCI2_LAM();
+        // interest payment related
+        if (!CommonUtils.isNull(model.getAs("CycleOfInterestPayment")) || !CommonUtils.isNull(model.getAs("CycleAnchorDateOfInterestPayment"))) {
+            // raw interest payment events
+            Set<ContractEvent> interestEvents = EventFactory.createEvents(ScheduleFactory.createSchedule(model.getAs("CycleAnchorDateOfInterestPayment"),maturity,
+                            model.getAs("CycleOfInterestPayment"),EndOfMonthConventionEnum.valueOf(model.getAs("EndOfMonthConvention")),true),
+                            EventType.IP, model.getAs("Currency"), new POF_IP_NAM(), new STF_IP_NAM(), model.getAs("BusinessDayConvention"));
+            // adapt if interest capitalization set
+            if (!CommonUtils.isNull(model.getAs("CapitalizationEndDate"))) {
+                // for all events with time <= IPCED && type == "IP" do
+                // change type to IPCI and payoff/state-trans functions
+                ContractEvent capitalizationEnd = EventFactory.createEvent(model.getAs("CapitalizationEndDate"), EventType.IPCI,
+                        model.getAs("Currency"), new POF_IPCI_PAM(), stf_ipci, model.getAs("BusinessDayConvention"));
+                interestEvents.forEach(e -> {
+                    if (e.type().equals(EventType.IP) && e.compareTo(capitalizationEnd) == -1) {
+                        e.type(EventType.IPCI);
+                        e.fPayOff(new POF_IPCI_PAM());
+                        e.fStateTrans(stf_ipci);
+                    }
+                });
+                // also, remove any IP event exactly at IPCED and replace with an IPCI event
+                interestEvents.remove(EventFactory.createEvent(model.getAs("CapitalizationEndDate"), EventType.IP,
+                        model.getAs("Currency"), new POF_AD_PAM(), new STF_AD_PAM(), model.getAs("BusinessDayConvention")));
+            }
+            events.addAll(interestEvents);
+        }else if(!CommonUtils.isNull(model.getAs("CapitalizationEndDate"))) {
+            // if no extra interest schedule set but capitalization end date, add single IPCI event
+            events.add(EventFactory.createEvent(model.getAs("CapitalizationEndDate"), EventType.IPCI,
+                    model.getAs("Currency"), new POF_IPCI_PAM(), stf_ipci, model.getAs("BusinessDayConvention")));
+        }
+        // rate reset
+        Set<ContractEvent> rateResetEvents = EventFactory.createEvents(ScheduleFactory.createSchedule(model.<LocalDateTime>getAs("CycleAnchorDateOfRateReset"), maturity,
+                model.getAs("CycleOfRateReset"), EndOfMonthConventionEnum.valueOf(model.getAs("EndOfMonthConvention")),false),
+                EventType.RR, model.getAs("Currency"), new POF_RR_PAM(), new STF_RR_LAM(), model.getAs("BusinessDayConvention"));
+
+        // adapt fixed rate reset event
+        if(!CommonUtils.isNull(model.getAs("NextResetRate"))) {
+            ContractEvent fixedEvent = rateResetEvents.stream().sorted().filter(e -> e.compareTo(EventFactory.createEvent(model.getAs("StatusDate"), EventType.AD, model.getAs("Currency"), null, null)) == 1).findFirst().get();
+            fixedEvent.fStateTrans(new STF_RRF_LAM());
+            fixedEvent.type(EventType.RRF);
+            rateResetEvents.add(fixedEvent);
+        }
+
+        events.addAll(rateResetEvents);
+        // fees (if specified)
+        if (!CommonUtils.isNull(model.getAs("CycleOfFee"))) {
+            events.addAll(EventFactory.createEvents(ScheduleFactory.createSchedule(model.getAs("CycleAnchorDateOfFee"), maturity,
+                    model.getAs("CycleOfFee"), EndOfMonthConventionEnum.valueOf(model.getAs("EndOfMonthConvention"))),
+                    EventType.FP, model.getAs("Currency"), new POF_FP_PAM(), new STF_FP_LAM(), model.getAs("BusinessDayConvention")));
+        }
+        // scaling (if specified)
+        if (!CommonUtils.isNull(model.getAs("ScalingEffect")) && (model.<String>getAs("ScalingEffect").contains("I") || model.<String>getAs("ScalingEffect").contains("N"))) {
+            events.addAll(EventFactory.createEvents(ScheduleFactory.createSchedule(model.getAs("CycleAnchorDateOfScalingIndex"), maturity,
+                    model.getAs("CycleOfScalingIndex"), EndOfMonthConventionEnum.valueOf(model.getAs("EndOfMonthConvention")),false),
+                    EventType.SC, model.getAs("Currency"), new POF_SC_PAM(), new STF_SC_LAM(), model.getAs("BusinessDayConvention")));
+        }
+        // interest calculation base (if specified)
+        if (!CommonUtils.isNull(model.getAs("InterestCalculationBase")) && model.getAs("InterestCalculationBase").equals(InterestCalculationBase.NTL)) {
+            events.addAll(EventFactory.createEvents(ScheduleFactory.createSchedule(model.getAs("CycleAnchorDateOfInterestCalculationBase"), maturity,
+                    model.getAs("CycleOfInterestCalculationBase"), EndOfMonthConventionEnum.valueOf(model.getAs("EndOfMonthConvention")),false),
+                    EventType.IPCB, model.getAs("Currency"), new POF_IPCB_LAM(), new STF_IPCB_LAM(), model.getAs("BusinessDayConvention")));
+        }
+        // termination
+        if (!CommonUtils.isNull(model.getAs("TerminationDate"))) {
+            ContractEvent termination =
+                    EventFactory.createEvent(model.getAs("TerminationDate"), EventType.TD, model.getAs("Currency"), new POF_TD_LAM(), new STF_TD_PAM());
+            events.removeIf(e -> e.compareTo(termination) == 1); // remove all post-termination events
+            events.add(termination);
+        }
+
+        // remove all pre-status date events
+        events.removeIf(e -> e.compareTo(EventFactory.createEvent(model.getAs("StatusDate"), EventType.AD, model.getAs("Currency"), null,null)) == -1);
+
+        // remove all post to-date events
+        events.removeIf(e -> e.compareTo(EventFactory.createEvent(to, EventType.AD, model.getAs("Currency"), null,null)) == 1);
+
+        // sort the events in the payoff-list according to their time of occurence
+        Collections.sort(events);
+
+        return events;
+    }
+
+    // apply a set of events to the current state of a contract and return the post events state
+    public static ArrayList<ContractEvent> apply(ArrayList<ContractEvent> events,
+                                                 ContractModelProvider model,
+                                                 RiskFactorModelProvider observer) throws AttributeConversionException {
+
+        // initialize state space per status date
+        StateSpace states = initStateSpace(model);
+
+        // sort the events according to their time sequence
+        Collections.sort(events);
+
+        // apply events according to their time sequence to current state
+        LocalDateTime initialExchangeDate = model.getAs("InitialExchangeDate");
+		ListIterator eventIterator = events.listIterator();
+		while (( states.statusDate.isBefore(initialExchangeDate) || states.notionalPrincipal > 0.0) && eventIterator.hasNext()) {
+			((ContractEvent) eventIterator.next()).eval(states, model, observer, model.getAs("DayCountConvention"),
+					model.getAs("BusinessDayConvention"));
+		}
+
+        // return evaluated events
+        return events;
+    }
+
+    // determine maturity of the contract
+    private static LocalDateTime maturity(ContractModelProvider model) {
+        LocalDateTime maturity = model.getAs("MaturityDate");
+        if (CommonUtils.isNull(maturity)) {
+            if(CommonUtils.isNull(model.getAs("CycleOfRateReset")) || CommonUtils.isNull(model.getAs("InterestCalculationBase")) || model.getAs("InterestCalculationBase").equals(InterestCalculationBase.NT)) {
+                LocalDateTime lastEvent;
+                if(model.<LocalDateTime>getAs("CycleAnchorDateOfPrincipalRedemption").isBefore(model.getAs("StatusDate"))) {
+                    Set<LocalDateTime> previousEvents = ScheduleFactory.createSchedule(model.getAs("CycleAnchorDateOfPrincipalRedemption"),model.getAs("StatusDate"),
+                            model.getAs("CycleOfPrincipalRedemption"), EndOfMonthConventionEnum.valueOf(model.getAs("EndOfMonthConvention")));
+                    previousEvents.removeIf( d -> d.isBefore(model.<LocalDateTime>getAs("StatusDate").minus(CycleUtils.parsePeriod(model.getAs("CycleOfInterestPayment")))));
+                    previousEvents.remove(model.getAs("StatusDate"));
+                    lastEvent = previousEvents.toArray(new LocalDateTime[1])[0];
+                } else {
+                    lastEvent = model.getAs("CycleAnchorDateOfPrincipalRedemption");
+                }
+                Period cyclePeriod = CycleUtils.parsePeriod(model.getAs("CycleOfPrincipalRedemption"));
+                double coupon = model.<Double>getAs("NotionalPrincipal")*model.<Double>getAs("NominalInterestRate")*model.<DayCountCalculator>getAs("DayCountConvention").dayCountFraction(model.getAs("CycleAnchorDateOfPrincipalRedemption"), model.<LocalDateTime>getAs("CycleAnchorDateOfPrincipalRedemption").plus(cyclePeriod));
+                maturity = lastEvent.plus(cyclePeriod.multipliedBy((int) Math.ceil(model.<Double>getAs("NotionalPrincipal")/(model.<Double>getAs("NextPrincipalRedemptionPayment")-coupon))));
+            } else {
+                maturity = model.<LocalDateTime>getAs("InitialExchangeDate").plus(Constants.MAX_LIFETIME);
+            }
+        }
+        return maturity;
+    }
+
+    private static StateSpace initStateSpace(ContractModelProvider model) throws AttributeConversionException {
+        StateSpace states = new StateSpace();
+
+        // TODO: some attributes can be null
+        states.statusDate = model.getAs("StatusDate");
+        states.notionalScalingMultiplier = 1;
+        states.interestScalingMultiplier = 1;
+        
+        // init next principal redemption payment amount (cannot be null for NAM!)
+        states.nextPrincipalRedemptionPayment = ContractRoleConvention.roleSign(ContractRole.valueOf(model.getAs("ContractRole")))*model.<Double>getAs("NextPrincipalRedemptionPayment");
+        
+        if (!model.<LocalDateTime>getAs("InitialExchangeDate").isAfter(model.getAs("StatusDate"))) {
+            states.notionalPrincipal = ContractRoleConvention.roleSign(ContractRole.valueOf(model.getAs("ContractRole")))*model.<Double>getAs("NotionalPrincipal");
+            states.nominalInterestRate = model.getAs("NominalInterestRate");
+            states.accruedInterest = ContractRoleConvention.roleSign(ContractRole.valueOf(model.getAs("ContractRole")))*model.<Double>getAs("AccruedInterest");
+            states.feeAccrued = model.getAs("FeeAccrued");
+            states.interestCalculationBaseAmount = ContractRoleConvention.roleSign(ContractRole.valueOf(model.getAs("ContractRole")))*( (model.getAs("InterestCalculationBase").equals(InterestCalculationBase.NT))? model.<Double>getAs("NotionalPrincipal") : model.<Double>getAs("InterestCalculationBaseAmount") );
+        }
+        
+        // return the initialized state space
+        return states;
+    }
+
+}