/*
 * Copyright (C) 2016 - present by ACTUS Financial Research Foundation
 *
 * Please see distribution for license.
 */
package org.actus.contracts;

import org.actus.AttributeConversionException;
import org.actus.attributes.ContractModelProvider;
import org.actus.externals.RiskFactorModelProvider;
import org.actus.events.ContractEvent;
import org.actus.states.StateSpace;
import org.actus.events.EventFactory;
import org.actus.time.ScheduleFactory;
import org.actus.conventions.contractrole.ContractRoleConvention;
import org.actus.types.EventType;
import org.actus.util.CommonUtils;
import org.actus.functions.pam.*;

import java.time.LocalDateTime;
import java.util.*;

/**
 * Represents the Principal At Maturity payoff algorithm
 * 
 * @see <a href="https://www.actusfrf.org"></a>
 */
public final class PrincipalAtMaturity {

    // compute next events within period
    public static ArrayList<ContractEvent> schedule(LocalDateTime to,
                                                    ContractModelProvider model) throws AttributeConversionException {
        ArrayList<ContractEvent> events = new ArrayList<ContractEvent>();

        // initial exchange
        events.add(EventFactory.createEvent(model.getAs("InitialExchangeDate"), EventType.IED, model.getAs("Currency"), new POF_IED_PAM(), new STF_IED_PAM(), model.getAs("ContractID")));
        // principal redemption
<<<<<<< HEAD
        events.add(EventFactory.createEvent(model.getAs("MaturityDate"), EventType.MD, model.getAs("Currency"), new POF_MD_PAM(), new STF_PR_PAM(), model.getAs("ContractID")));
=======
        events.add(EventFactory.createEvent(model.getAs("MaturityDate"), EventType.MD, model.getAs("Currency"), new POF_MD_PAM(), new STF_MD_PAM()));
>>>>>>> 8868a1f0
        // purchase
        if (!CommonUtils.isNull(model.getAs("PurchaseDate"))) {
            events.add(EventFactory.createEvent(model.getAs("PurchaseDate"), EventType.PRD, model.getAs("Currency"), new POF_PRD_PAM(), new STF_PRD_PAM(), model.getAs("ContractID")));
        }
        // interest payment related
        if (!CommonUtils.isNull(model.getAs("NominalInterestRate")) && (!CommonUtils.isNull(model.getAs("CycleOfInterestPayment")) || !CommonUtils.isNull(model.getAs("CycleAnchorDateOfInterestPayment")))) {
            // raw interest payment events
            Set<ContractEvent> interestEvents = EventFactory.createEvents(
                    ScheduleFactory.createSchedule(
                            model.getAs("CycleAnchorDateOfInterestPayment"),
                            model.getAs("MaturityDate"),
                            model.getAs("CycleOfInterestPayment"),
                            model.getAs("EndOfMonthConvention"),
                            true
                    ),
                    EventType.IP,
                    model.getAs("Currency"),
                    new POF_IP_PAM(),
                    new STF_IP_PAM(),
                    model.getAs("BusinessDayConvention"),
                    model.getAs("ContractID")
            );
            // adapt if interest capitalization set
            if (!CommonUtils.isNull(model.getAs("CapitalizationEndDate"))) {
                // for all events with time <= IPCED && type == "IP" do
                // change type to IPCI and payoff/state-trans functions
                ContractEvent capitalizationEnd =
                                                EventFactory.createEvent(model.getAs("CapitalizationEndDate"), EventType.IPCI,
                                                                            model.getAs("Currency"), new POF_IPCI_PAM(), new STF_IPCI_PAM(), model.getAs("BusinessDayConvention"), model.getAs("ContractID"));
                interestEvents.forEach(e -> {
                    if (e.eventType().equals(EventType.IP) && e.compareTo(capitalizationEnd) == -1) {
                        e.eventType(EventType.IPCI);
                        e.fPayOff(new POF_IPCI_PAM());
                        e.fStateTrans(new STF_IPCI_PAM());
                    }
                });
                // also, remove any IP event exactly at IPCED and replace with an IPCI event
<<<<<<< HEAD
                interestEvents.remove(EventFactory.createEvent(model.getAs("CapitalizationEndDate"), EventType.IP,
                                                                            model.getAs("Currency"), new POF_AD_PAM(), new STF_AD_PAM(), model.getAs("BusinessDayConvention"), model.getAs("ContractID")));
=======
                interestEvents.remove(EventFactory.createEvent(
                        model.getAs("CapitalizationEndDate"),
                        EventType.IP,
                        model.getAs("Currency"),
                        new POF_AD_PAM(),
                        new STF_AD_PAM(),
                        model.getAs("BusinessDayConvention"))
                );
>>>>>>> 8868a1f0
                interestEvents.add(capitalizationEnd);
            }
            events.addAll(interestEvents);
            
        }else if(!CommonUtils.isNull(model.getAs("CapitalizationEndDate"))) {
            // if no extra interest schedule set but capitalization end date, add single IPCI event
<<<<<<< HEAD
            events.add(EventFactory.createEvent(model.getAs("CapitalizationEndDate"), EventType.IPCI,
                    model.getAs("Currency"), new POF_IPCI_PAM(), new STF_IPCI_PAM(), model.getAs("BusinessDayConvention"), model.getAs("ContractID")));
        }
        // rate reset
        Set<ContractEvent> rateResetEvents = EventFactory.createEvents(ScheduleFactory.createSchedule(model.<LocalDateTime>getAs("CycleAnchorDateOfRateReset"), model.getAs("MaturityDate"),
                model.getAs("CycleOfRateReset"), model.getAs("EndOfMonthConvention"),false),
                EventType.RR, model.getAs("Currency"), new POF_RR_PAM(), new STF_RR_PAM(), model.getAs("BusinessDayConvention"), model.getAs("ContractID"));
=======
            events.add(EventFactory.createEvent(
                    model.getAs("CapitalizationEndDate"),
                    EventType.IPCI,
                    model.getAs("Currency"),
                    new POF_IPCI_PAM(),
                    new STF_IPCI_PAM(),
                    model.getAs("BusinessDayConvention"))
            );
        }
        // rate reset
        Set<ContractEvent> rateResetEvents = EventFactory.createEvents(
                ScheduleFactory.createSchedule(
                        model.<LocalDateTime>getAs("CycleAnchorDateOfRateReset"),
                        model.getAs("MaturityDate"),
                        model.getAs("CycleOfRateReset"),
                        model.getAs("EndOfMonthConvention"),
                        false
                ),
                EventType.RR,
                model.getAs("Currency"),
                new POF_RR_PAM(),
                new STF_RR_PAM(),
                model.getAs("BusinessDayConvention")
        );
>>>>>>> 8868a1f0

        // adapt fixed rate reset event
        if(!CommonUtils.isNull(model.getAs("NextResetRate"))) {
            ContractEvent fixedEvent = rateResetEvents.stream().sorted().filter(e -> e.compareTo(EventFactory.createEvent(model.getAs("StatusDate"), EventType.AD, model.getAs("Currency"), null, null, model.getAs("ContractID"))) == 1).findFirst().get();
            fixedEvent.fStateTrans(new STF_RRF_PAM());
            fixedEvent.eventType(EventType.RRF);
            rateResetEvents.add(fixedEvent);
        }

        // add all rate reset events
        events.addAll(rateResetEvents);

        // fees (if specified)
        if (!CommonUtils.isNull(model.getAs("CycleOfFee"))) { 
<<<<<<< HEAD
        events.addAll(EventFactory.createEvents(ScheduleFactory.createSchedule(model.getAs("CycleAnchorDateOfFee"), model.getAs("MaturityDate"),
                                                                            model.getAs("CycleOfFee"), model.getAs("EndOfMonthConvention"),true),
                                            EventType.FP, model.getAs("Currency"), new POF_FP_PAM(), new STF_FP_PAM(), model.getAs("BusinessDayConvention"), model.getAs("ContractID")));
=======
        events.addAll(EventFactory.createEvents(
                ScheduleFactory.createSchedule(
                        model.getAs("CycleAnchorDateOfFee"),
                        model.getAs("MaturityDate"),
                        model.getAs("CycleOfFee"),
                        model.getAs("EndOfMonthConvention"),
                        true
                ),
                EventType.FP,
                model.getAs("Currency"),
                new POF_FP_PAM(),
                new STF_FP_PAM(),
                model.getAs("BusinessDayConvention"))
        );
>>>>>>> 8868a1f0
        }
        // scaling (if specified)
        String scalingEffect=model.getAs("ScalingEffect");
        if (!CommonUtils.isNull(scalingEffect) && (scalingEffect.contains("I") || scalingEffect.contains("N"))) { 
<<<<<<< HEAD
        events.addAll(EventFactory.createEvents(ScheduleFactory.createSchedule(model.getAs("CycleAnchorDateOfScalingIndex"), model.getAs("MaturityDate"),
                                                                            model.getAs("CycleOfScalingIndex"), model.getAs("EndOfMonthConvention"),false),
                                            EventType.SC, model.getAs("Currency"), new POF_SC_PAM(), new STF_SC_PAM(), model.getAs("BusinessDayConvention"), model.getAs("ContractID")));
        }
        // termination
        if (!CommonUtils.isNull(model.getAs("TerminationDate"))) {
            ContractEvent termination =
                                        EventFactory.createEvent(model.getAs("TerminationDate"), EventType.TD, model.getAs("Currency"), new POF_TD_PAM(), new STF_TD_PAM(), model.getAs("ContractID"));
=======
        events.addAll(EventFactory.createEvents(
                ScheduleFactory.createSchedule(
                        model.getAs("CycleAnchorDateOfScalingIndex"),
                        model.getAs("MaturityDate"),
                        model.getAs("CycleOfScalingIndex"),
                        model.getAs("EndOfMonthConvention"),
                        false
                ),
                EventType.SC,
                model.getAs("Currency"),
                new POF_SC_PAM(),
                new STF_SC_PAM(),
                model.getAs("BusinessDayConvention"))
        );
        }
        // termination
        if (!CommonUtils.isNull(model.getAs("TerminationDate"))) {
            ContractEvent termination = EventFactory.createEvent(
                    model.getAs("TerminationDate"),
                    EventType.TD,
                    model.getAs("Currency"),
                    new POF_TD_PAM(),
                    new STF_TD_PAM()
            );
>>>>>>> 8868a1f0
            events.removeIf(e -> e.compareTo(termination) == 1); // remove all post-termination events
            events.add(termination);
        }
        // remove all pre-status date events
        events.removeIf(e -> e.compareTo(EventFactory.createEvent(model.getAs("StatusDate"), EventType.AD, model.getAs("Currency"), null,null, model.getAs("ContractID"))) == -1);

        // remove all post to-date events
        events.removeIf(e -> e.compareTo(EventFactory.createEvent(to, EventType.AD, model.getAs("Currency"), null,null, model.getAs("ContractID"))) == 1);

        // sort the events in the payoff-list according to their time of occurence
        Collections.sort(events);

        return events;
    }

    // apply a set of events to the current state of a contract and return the post events state
    public static ArrayList<ContractEvent> apply(ArrayList<ContractEvent> events,
                                                 ContractModelProvider model,
                                                 RiskFactorModelProvider observer) throws AttributeConversionException {

        // initialize state space per status date
        StateSpace states = initStateSpace(model);

        // sort the events according to their time sequence
        Collections.sort(events);

        // apply events according to their time sequence to current state
        events.forEach(e -> e.eval(states, model, observer, model.getAs("DayCountConvention"), model.getAs("BusinessDayConvention")));

        // return evaluated events
        return events;
    }

    private static StateSpace initStateSpace(ContractModelProvider model) throws AttributeConversionException {
        StateSpace states = new StateSpace();
        states.notionalScalingMultiplier = 1;
        states.interestScalingMultiplier = 1;

        // TODO: some attributes can be null
        states.statusDate = model.getAs("StatusDate");
        if (!model.<LocalDateTime>getAs("InitialExchangeDate").isAfter(model.getAs("StatusDate"))) {
            states.notionalPrincipal = ContractRoleConvention.roleSign(model.getAs("ContractRole"))*model.<Double>getAs("NotionalPrincipal");
            states.nominalInterestRate = model.getAs("NominalInterestRate");
            states.accruedInterest = ContractRoleConvention.roleSign(model.getAs("ContractRole"))*model.<Double>getAs("AccruedInterest");
            states.feeAccrued = model.getAs("FeeAccrued");
        }
        
        // return the initialized state space
        return states;
    }

}<|MERGE_RESOLUTION|>--- conflicted
+++ resolved
@@ -35,11 +35,7 @@
         // initial exchange
         events.add(EventFactory.createEvent(model.getAs("InitialExchangeDate"), EventType.IED, model.getAs("Currency"), new POF_IED_PAM(), new STF_IED_PAM(), model.getAs("ContractID")));
         // principal redemption
-<<<<<<< HEAD
-        events.add(EventFactory.createEvent(model.getAs("MaturityDate"), EventType.MD, model.getAs("Currency"), new POF_MD_PAM(), new STF_PR_PAM(), model.getAs("ContractID")));
-=======
-        events.add(EventFactory.createEvent(model.getAs("MaturityDate"), EventType.MD, model.getAs("Currency"), new POF_MD_PAM(), new STF_MD_PAM()));
->>>>>>> 8868a1f0
+        events.add(EventFactory.createEvent(model.getAs("MaturityDate"), EventType.MD, model.getAs("Currency"), new POF_MD_PAM(), new STF_MD_PAM(), model.getAs("ContractID")));
         // purchase
         if (!CommonUtils.isNull(model.getAs("PurchaseDate"))) {
             events.add(EventFactory.createEvent(model.getAs("PurchaseDate"), EventType.PRD, model.getAs("Currency"), new POF_PRD_PAM(), new STF_PRD_PAM(), model.getAs("ContractID")));
@@ -77,41 +73,29 @@
                     }
                 });
                 // also, remove any IP event exactly at IPCED and replace with an IPCI event
-<<<<<<< HEAD
-                interestEvents.remove(EventFactory.createEvent(model.getAs("CapitalizationEndDate"), EventType.IP,
-                                                                            model.getAs("Currency"), new POF_AD_PAM(), new STF_AD_PAM(), model.getAs("BusinessDayConvention"), model.getAs("ContractID")));
-=======
                 interestEvents.remove(EventFactory.createEvent(
                         model.getAs("CapitalizationEndDate"),
                         EventType.IP,
                         model.getAs("Currency"),
                         new POF_AD_PAM(),
                         new STF_AD_PAM(),
-                        model.getAs("BusinessDayConvention"))
+                        model.getAs("BusinessDayConvention"),
+                        model.getAs("ContractID")
                 );
->>>>>>> 8868a1f0
                 interestEvents.add(capitalizationEnd);
             }
             events.addAll(interestEvents);
             
         }else if(!CommonUtils.isNull(model.getAs("CapitalizationEndDate"))) {
             // if no extra interest schedule set but capitalization end date, add single IPCI event
-<<<<<<< HEAD
-            events.add(EventFactory.createEvent(model.getAs("CapitalizationEndDate"), EventType.IPCI,
-                    model.getAs("Currency"), new POF_IPCI_PAM(), new STF_IPCI_PAM(), model.getAs("BusinessDayConvention"), model.getAs("ContractID")));
-        }
-        // rate reset
-        Set<ContractEvent> rateResetEvents = EventFactory.createEvents(ScheduleFactory.createSchedule(model.<LocalDateTime>getAs("CycleAnchorDateOfRateReset"), model.getAs("MaturityDate"),
-                model.getAs("CycleOfRateReset"), model.getAs("EndOfMonthConvention"),false),
-                EventType.RR, model.getAs("Currency"), new POF_RR_PAM(), new STF_RR_PAM(), model.getAs("BusinessDayConvention"), model.getAs("ContractID"));
-=======
             events.add(EventFactory.createEvent(
                     model.getAs("CapitalizationEndDate"),
                     EventType.IPCI,
                     model.getAs("Currency"),
                     new POF_IPCI_PAM(),
                     new STF_IPCI_PAM(),
-                    model.getAs("BusinessDayConvention"))
+                    model.getAs("BusinessDayConvention"),
+                    model.getAs("ContractID")
             );
         }
         // rate reset
@@ -127,9 +111,9 @@
                 model.getAs("Currency"),
                 new POF_RR_PAM(),
                 new STF_RR_PAM(),
-                model.getAs("BusinessDayConvention")
+                model.getAs("BusinessDayConvention"),
+                model.getAs("ContractID")
         );
->>>>>>> 8868a1f0
 
         // adapt fixed rate reset event
         if(!CommonUtils.isNull(model.getAs("NextResetRate"))) {
@@ -144,11 +128,6 @@
 
         // fees (if specified)
         if (!CommonUtils.isNull(model.getAs("CycleOfFee"))) { 
-<<<<<<< HEAD
-        events.addAll(EventFactory.createEvents(ScheduleFactory.createSchedule(model.getAs("CycleAnchorDateOfFee"), model.getAs("MaturityDate"),
-                                                                            model.getAs("CycleOfFee"), model.getAs("EndOfMonthConvention"),true),
-                                            EventType.FP, model.getAs("Currency"), new POF_FP_PAM(), new STF_FP_PAM(), model.getAs("BusinessDayConvention"), model.getAs("ContractID")));
-=======
         events.addAll(EventFactory.createEvents(
                 ScheduleFactory.createSchedule(
                         model.getAs("CycleAnchorDateOfFee"),
@@ -161,23 +140,13 @@
                 model.getAs("Currency"),
                 new POF_FP_PAM(),
                 new STF_FP_PAM(),
-                model.getAs("BusinessDayConvention"))
+                model.getAs("BusinessDayConvention"),
+                model.getAs("ContractID")
         );
->>>>>>> 8868a1f0
         }
         // scaling (if specified)
         String scalingEffect=model.getAs("ScalingEffect");
         if (!CommonUtils.isNull(scalingEffect) && (scalingEffect.contains("I") || scalingEffect.contains("N"))) { 
-<<<<<<< HEAD
-        events.addAll(EventFactory.createEvents(ScheduleFactory.createSchedule(model.getAs("CycleAnchorDateOfScalingIndex"), model.getAs("MaturityDate"),
-                                                                            model.getAs("CycleOfScalingIndex"), model.getAs("EndOfMonthConvention"),false),
-                                            EventType.SC, model.getAs("Currency"), new POF_SC_PAM(), new STF_SC_PAM(), model.getAs("BusinessDayConvention"), model.getAs("ContractID")));
-        }
-        // termination
-        if (!CommonUtils.isNull(model.getAs("TerminationDate"))) {
-            ContractEvent termination =
-                                        EventFactory.createEvent(model.getAs("TerminationDate"), EventType.TD, model.getAs("Currency"), new POF_TD_PAM(), new STF_TD_PAM(), model.getAs("ContractID"));
-=======
         events.addAll(EventFactory.createEvents(
                 ScheduleFactory.createSchedule(
                         model.getAs("CycleAnchorDateOfScalingIndex"),
@@ -190,7 +159,8 @@
                 model.getAs("Currency"),
                 new POF_SC_PAM(),
                 new STF_SC_PAM(),
-                model.getAs("BusinessDayConvention"))
+                model.getAs("BusinessDayConvention"),
+                model.getAs("ContractID")
         );
         }
         // termination
@@ -200,9 +170,9 @@
                     EventType.TD,
                     model.getAs("Currency"),
                     new POF_TD_PAM(),
-                    new STF_TD_PAM()
+                    new STF_TD_PAM(),
+                    model.getAs("ContractID")
             );
->>>>>>> 8868a1f0
             events.removeIf(e -> e.compareTo(termination) == 1); // remove all post-termination events
             events.add(termination);
         }
