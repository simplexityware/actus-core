/*
 * Copyright (C) 2016 - present by ACTUS Financial Research Foundation
 *
 * Please see distribution for license.
 */
package org.actus.contracts;

import org.actus.AttributeConversionException;
import org.actus.attributes.ContractModelProvider;
import org.actus.externals.RiskFactorModelProvider;
import org.actus.events.ContractEvent;
import org.actus.states.StateSpace;
import org.actus.events.EventFactory;
import org.actus.conventions.contractrole.ContractRoleConvention;
import org.actus.types.ContractRole;
import org.actus.types.DeliverySettlement;
import org.actus.types.EndOfMonthConventionEnum;
import org.actus.util.CommonUtils;
import org.actus.time.ScheduleFactory;
import org.actus.functions.pam.*;
import org.actus.functions.swppv.*;
import org.actus.functions.fxout.*;
import org.actus.types.EventType;

import java.time.LocalDateTime;
import java.util.*;

/**
 * Represents the Plain Vanilla Interest Rate Swap payoff algorithm
 * 
 * @see <a href="https://www.actusfrf.org"></a>
 */
public final class PlainVanillaInterestRateSwap {

    // compute next n non-contingent events
    public static ArrayList<ContractEvent> schedule(LocalDateTime to,
                                                    ContractModelProvider model) throws AttributeConversionException {
        ArrayList<ContractEvent> events = new ArrayList<ContractEvent>();

        // purchase
        if (!CommonUtils.isNull(model.getAs("PurchaseDate"))) {
            events.add(EventFactory.createEvent(model.getAs("PurchaseDate"), EventType.PRD, model.getAs("Currency"), new POF_PRD_FXOUT(), new STF_PRD_SWPPV()));
        }
        // interest payment events
        if (CommonUtils.isNull(model.getAs("DeliverySettlement")) || model.getAs("DeliverySettlement").equals(DeliverySettlement.D)) {
            // in case of physical delivery (delivery of individual cash flows)
            // fixed initial exchange
            events.add(EventFactory.createEvent(model.getAs("InitialExchangeDate"), EventType.IED, model.getAs("Currency"), new POF_IED_PAM(), new STF_IED_PAM()));
            // float initial exchange
            events.add(EventFactory.createEvent(model.getAs("InitialExchangeDate"), EventType.IED, model.getAs("Currency"), new POF_IEDFloat_SWPPV(), new STF_IED_SWPPV()));
            // fixed principal redemption
<<<<<<< HEAD
            events.add(EventFactory.createEvent(model.getAs("MaturityDate"), StringUtils.EventType_MD, model.getAs("Currency"), new POF_MD_PAM(), new STF_PR_SWPPV()));
=======
            events.add(EventFactory.createEvent(model.getAs("MaturityDate"), EventType.PR, model.getAs("Currency"), new POF_PR_PAM(), new STF_PR_SWPPV()));
>>>>>>> f6f1b816
            // float principal redemption
            events.add(EventFactory.createEvent(model.getAs("MaturityDate"), EventType.PR, model.getAs("Currency"), new POF_PRFloat_SWPPV(), new STF_PR_SWPPV()));
            // interest payment schedule
            Set<LocalDateTime> interestSchedule = ScheduleFactory.createSchedule(model.getAs("CycleAnchorDateOfInterestPayment"),
                    model.getAs("MaturityDate"),
                    model.getAs("CycleOfInterestPayment"),
                    EndOfMonthConventionEnum.valueOf(model.getAs("EndOfMonthConvention")));
            // fixed rate events                                                                                                    model.getAs("MaturityDate"),                                                                                                  EndOfMonthConventionEnum.valueOf(model.getAs("EndOfMonthConvention")))
            events.addAll(EventFactory.createEvents(interestSchedule, EventType.IP, model.getAs("Currency"), new POF_IPFix_SWPPV(), new STF_IPFix_SWPPV(), model.getAs("BusinessDayConvention")));
            // floating rate events                                                                                                    model.getAs("MaturityDate"),                                                                                                  EndOfMonthConventionEnum.valueOf(model.getAs("EndOfMonthConvention")))
            events.addAll(EventFactory.createEvents(interestSchedule, EventType.IP, model.getAs("Currency"), new POF_IPFloat_SWPPV(), new STF_IPFloat_SWPPV(), model.getAs("BusinessDayConvention")));
        } else {
            // initial exchange
            events.add(EventFactory.createEvent(model.getAs("InitialExchangeDate"), EventType.IED, model.getAs("Currency"), new POF_IED_SWPPV(), new STF_IED_SWPPV()));
            // principal redemption
            events.add(EventFactory.createEvent(model.getAs("MaturityDate"), EventType.PR, model.getAs("Currency"), new POF_PR_SWPPV(), new STF_PR_SWPPV()));
            // in case of cash delivery (cash settlement)                                                                                                model.getAs("MaturityDate"),                                                                                                  EndOfMonthConventionEnum.valueOf(model.getAs("EndOfMonthConvention")))
            events.addAll(EventFactory.createEvents(ScheduleFactory.createSchedule(model.getAs("CycleAnchorDateOfInterestPayment"),
                    model.getAs("MaturityDate"),
                    model.getAs("CycleOfInterestPayment"),
                    EndOfMonthConventionEnum.valueOf(model.getAs("EndOfMonthConvention"))),
                    EventType.IP, model.getAs("Currency"), new POF_IP_SWPPV(), new STF_IP_SWPPV(), model.getAs("BusinessDayConvention")));

        }

        // rate reset
        events.addAll(EventFactory.createEvents(ScheduleFactory.createSchedule(model.getAs("CycleAnchorDateOfRateReset"), model.getAs("MaturityDate"),
                model.getAs("CycleOfRateReset"), EndOfMonthConventionEnum.valueOf(model.getAs("EndOfMonthConvention")), false),
                EventType.RR, model.getAs("Currency"), new POF_RR_PAM(), new STF_RR_SWPPV(), model.getAs("BusinessDayConvention")));
        // termination
        if (!CommonUtils.isNull(model.getAs("TerminationDate"))) {
            ContractEvent termination =
                                        EventFactory.createEvent(model.getAs("TerminationDate"), EventType.TD, model.getAs("Currency"), new POF_TD_FXOUT(), new STF_TD_SWPPV());
                                        events.removeIf(e -> e.compareTo(termination) == 1); // remove all post-termination events
            events.add(termination);
        }

        // termination
        if (!CommonUtils.isNull(model.getAs("TerminationDate"))) {
            ContractEvent termination = EventFactory.createEvent(model.getAs("TerminationDate"), EventType.TD, model.getAs("Currency"), new POF_TD_FXOUT(), new STF_TD_SWPPV());
            events.removeIf(e -> e.compareTo(termination) == 1); // remove all post-termination events
            events.add(termination);
        }

        // remove all pre-status date events
        events.removeIf(e -> e.compareTo(EventFactory.createEvent(model.getAs("StatusDate"), EventType.AD, model.getAs("Currency"), null,null)) == -1);

        // remove all post to-date events
        events.removeIf(e -> e.compareTo(EventFactory.createEvent(to, EventType.AD, model.getAs("Currency"), null,null)) == 1);

        // sort the events in the payoff-list according to their time of occurence
        Collections.sort(events);

        return events;
    }

    // apply a set of events to the current state of a contract and return the post events state
    public static ArrayList<ContractEvent> apply(ArrayList<ContractEvent> events,
                                                 ContractModelProvider model,
                                                 RiskFactorModelProvider observer) throws AttributeConversionException {

        // initialize state space per status date
        StateSpace states = initStateSpace(model);

        // sort the events according to their time sequence
        Collections.sort(events);

        // apply events according to their time sequence to current state
        events.forEach(e -> e.eval(states, model, observer, model.getAs("DayCountConvention"), model.getAs("BusinessDayConvention")));

        // return evaluated events
        return events;
    }

    // initialize state space per status date
    private static StateSpace initStateSpace(ContractModelProvider model) throws AttributeConversionException {
        StateSpace states = new StateSpace();
        states.notionalScalingMultiplier = 1;
        states.statusDate = model.getAs("StatusDate");
        if (!model.<LocalDateTime>getAs("InitialExchangeDate").isAfter(model.getAs("StatusDate"))) {
            states.notionalPrincipal = ContractRoleConvention.roleSign(ContractRole.valueOf(model.getAs("ContractRole")))*model.<Double>getAs("NotionalPrincipal");
            states.nominalInterestRate = model.getAs("NominalInterestRate");
            states.accruedInterest = ContractRoleConvention.roleSign(ContractRole.valueOf(model.getAs("ContractRole")))*model.<Double>getAs("AccruedInterest");
        }
        return states;
    }
}<|MERGE_RESOLUTION|>--- conflicted
+++ resolved
@@ -49,11 +49,7 @@
             // float initial exchange
             events.add(EventFactory.createEvent(model.getAs("InitialExchangeDate"), EventType.IED, model.getAs("Currency"), new POF_IEDFloat_SWPPV(), new STF_IED_SWPPV()));
             // fixed principal redemption
-<<<<<<< HEAD
             events.add(EventFactory.createEvent(model.getAs("MaturityDate"), StringUtils.EventType_MD, model.getAs("Currency"), new POF_MD_PAM(), new STF_PR_SWPPV()));
-=======
-            events.add(EventFactory.createEvent(model.getAs("MaturityDate"), EventType.PR, model.getAs("Currency"), new POF_PR_PAM(), new STF_PR_SWPPV()));
->>>>>>> f6f1b816
             // float principal redemption
             events.add(EventFactory.createEvent(model.getAs("MaturityDate"), EventType.PR, model.getAs("Currency"), new POF_PRFloat_SWPPV(), new STF_PR_SWPPV()));
             // interest payment schedule
