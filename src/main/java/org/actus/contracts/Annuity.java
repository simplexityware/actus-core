/*
 * Copyright (C) 2016 - present by ACTUS Financial Research Foundation
 *
 * Please see distribution for license.
 */
package org.actus.contracts;

import org.actus.AttributeConversionException;
import org.actus.attributes.ContractModelProvider;
import org.actus.externals.RiskFactorModelProvider;
import org.actus.events.ContractEvent;
import org.actus.functions.nam.POF_PR_NAM;
import org.actus.functions.nam.STF_PR_NAM;
import org.actus.states.StateSpace;
import org.actus.events.EventFactory;
import org.actus.time.ScheduleFactory;
import org.actus.conventions.contractrole.ContractRoleConvention;
import org.actus.conventions.daycount.DayCountCalculator;
import org.actus.util.Constants;
import org.actus.util.CommonUtils;
import org.actus.util.StringUtils;
import org.actus.util.CycleUtils;
import org.actus.util.AnnuityUtils;
<<<<<<< HEAD
import org.actus.functions.pam.POF_AD_PAM;
import org.actus.functions.pam.STF_AD_PAM;
import org.actus.functions.pam.POF_IED_PAM;
import org.actus.functions.lam.STF_IED_LAM;
import org.actus.functions.pam.POF_PR_PAM;
import org.actus.functions.lam.POF_PR_LAM;
import org.actus.functions.lam.STF_PR_LAM;
import org.actus.functions.lam.POF_PRD_LAM;
import org.actus.functions.lam.STF_PRD_LAM;
import org.actus.functions.lam.POF_IP_LAM;
import org.actus.functions.pam.STF_IP_PAM;
import org.actus.functions.pam.POF_IPCI_PAM;
import org.actus.functions.lam.STF_IPCI_LAM;
import org.actus.functions.pam.POF_RR_PAM;
import org.actus.functions.ann.STF_RR_ANN;
import org.actus.functions.pam.POF_SC_PAM;
import org.actus.functions.lam.STF_SC_LAM;
import org.actus.functions.pam.POF_PP_PAM;
import org.actus.functions.lam.STF_PP_LAM;
import org.actus.functions.pam.POF_PY_PAM;
import org.actus.functions.lam.STF_PY_LAM;
import org.actus.functions.pam.POF_FP_PAM;
import org.actus.functions.lam.STF_FP_LAM;
import org.actus.functions.lam.POF_TD_LAM;
import org.actus.functions.pam.STF_TD_PAM;
import org.actus.functions.pam.POF_CD_PAM;
import org.actus.functions.lam.STF_CD_LAM;
import org.actus.functions.lam.POF_IPCB_LAM;
import org.actus.functions.lam.STF_IPCB_LAM;
=======
import org.actus.functions.pam.*;
import org.actus.functions.lam.*;
import org.actus.functions.nam.*;
import org.actus.functions.ann.*;
import org.actus.functions.StateTransitionFunction;
>>>>>>> 341bf16f

import java.time.LocalDateTime;
import java.time.Period;
import java.util.*;
import java.util.stream.Collectors;

/**
 * Represents the Annuity contract algorithm
 * 
 * @see <a href="http://www.projectactus.org/"></a>
 */
public final class Annuity {

    // forward projection of the entire lifecycle of the contract
    public static ArrayList<ContractEvent> lifecycle(Set<LocalDateTime> analysisTimes,
                                                     ContractModelProvider model,
                                                     RiskFactorModelProvider riskFactorModel) throws AttributeConversionException {

        // determine maturity of the contract
        LocalDateTime maturity = maturity(model);
        
        // compute non-contingent events
        ArrayList<ContractEvent> events = initEvents(analysisTimes,model,maturity);

        // compute and add contingent events
        events.addAll(initContingentEvents(analysisTimes,model,maturity,riskFactorModel));

        // initialize state space per status date
        StateSpace states = initStateSpace(model);
        
        // sort the events in the payoff-list according to their time of occurence
        Collections.sort(events);

        // evaluate events
        events.forEach(e -> e.eval(states, model, riskFactorModel, model.getAs("DayCountConvention"), model.getAs("BusinessDayConvention")));
        
        // remove pre-purchase events if purchase date set (we only consider post-purchase events for analysis)
        if(!CommonUtils.isNull(model.getAs("PurchaseDate"))) {
            events.removeIf(e -> !e.type().equals(StringUtils.EventType_AD) && e.compareTo(EventFactory.createEvent(model.getAs("PurchaseDate"), StringUtils.EventType_PRD, model.getAs("Currency"), null, null)) == -1);
        }
        
        // return all evaluated post-StatusDate events as the payoff
        return events;
    }

    // forward projection of the payoff of the contract
    public static ArrayList<ContractEvent> payoff(Set<LocalDateTime> analysisTimes,
                                                     ContractModelProvider model,
                                                     RiskFactorModelProvider riskFactorModel) throws AttributeConversionException {
        return Annuity.lifecycle(analysisTimes,model,riskFactorModel).stream().filter(ev->StringUtils.TransactionalEvents.contains(ev.type())).collect(Collectors.toCollection(ArrayList::new));
    }

    // compute the contract schedule
    public static ArrayList<ContractEvent> schedule(ContractModelProvider model) throws AttributeConversionException {
        // determine maturity of the contract
        LocalDateTime maturity = maturity(model);

        // compute non-contingent events
        ArrayList<ContractEvent> events = initEvents(new HashSet<LocalDateTime>(),model,maturity);

        // initialize state space per status date
        StateSpace states = initStateSpace(model);

        // sort the events in the payoff-list according to their time of occurence
        Collections.sort(events);

        // evaluate only non-contingent events
        Iterator<ContractEvent> iterator = events.iterator();
        while(iterator.hasNext()) {
            ContractEvent event = iterator.next();
            if(StringUtils.ContingentEvents.contains(event.type())) {
                break;
            }
            event.eval(states, model, null, model.getAs("DayCountConvention"), model.getAs("BusinessDayConvention"));
        }

        // return events
        return events;
    }

    // compute next n non-contingent events
    public static ArrayList<ContractEvent> next(int n,
                                                ContractModelProvider model) throws AttributeConversionException {
        // convert single time input to set of times
        Set<LocalDateTime> times = new HashSet<LocalDateTime>();
        times.add(model.getAs("StatusDate"));

        // determine maturity of the contract
        LocalDateTime maturity = maturity(model);

        // compute non-contingent events
        ArrayList<ContractEvent> events = initEvents(times,model,maturity);

        // initialize state space per status date
        StateSpace states = initStateSpace(model);

        // sort the events in the payoff-list according to their time of occurence
        Collections.sort(events);

        // evaluate only contingent events within time window
        ArrayList<ContractEvent> nextEvents = new ArrayList<ContractEvent>();
        Iterator<ContractEvent> iterator = events.iterator();
        int k=0;
        while(iterator.hasNext()) {
            ContractEvent event = iterator.next();
            // stop if we reached number of events or if first contingent event occured
            if(k>=n || StringUtils.ContingentEvents.contains(event.type())) {
                break;
            }
            // eval event and update counter
            event.eval(states, model, null, model.getAs("DayCountConvention"), model.getAs("BusinessDayConvention"));
            nextEvents.add(event);
            k+=1;
        }

        return nextEvents;
    }

    // compute next n non-contingent events
    public static ArrayList<ContractEvent> next(Period within,
                                                ContractModelProvider model) throws AttributeConversionException {
        // convert single time input to set of times
        LocalDateTime from = model.getAs("StatusDate");
        Set<LocalDateTime> times = new HashSet<LocalDateTime>();
        times.add(from);

        // determine maturity of the contract
        LocalDateTime maturity = maturity(model);

        // compute non-contingent events
        ArrayList<ContractEvent> events = initEvents(times,model,maturity);

        // initialize state space per status date
        StateSpace states = initStateSpace(model);

        // sort the events in the payoff-list according to their time of occurence
        Collections.sort(events);

        // evaluate only contingent events within time window
        ArrayList<ContractEvent> nextEvents = new ArrayList<ContractEvent>();
        Iterator<ContractEvent> iterator = events.iterator();
        LocalDateTime end = from.plus(within);
        while(iterator.hasNext()) {
            ContractEvent event = iterator.next();
            // stop if we reached number of events or if first contingent event occured
            if(event.time().isAfter(end) || StringUtils.ContingentEvents.contains(event.type())) {
                break;
            }
            // eval event and update counter
            event.eval(states, model, null, model.getAs("DayCountConvention"), model.getAs("BusinessDayConvention"));
            nextEvents.add(event);
        }

        return nextEvents;
    }

    // compute (without evaluation) all events of the contract
    private static ArrayList<ContractEvent> initEvents(Set<LocalDateTime> analysisTimes, ContractModelProvider model,LocalDateTime maturity) throws AttributeConversionException {
        HashSet<ContractEvent> events = new HashSet<ContractEvent>();

        // create contract event schedules
        // analysis events
        events.addAll(EventFactory.createEvents(analysisTimes, StringUtils.EventType_AD, model.getAs("Currency"), new POF_AD_PAM(), new STF_AD_PAM()));
        // initial exchange
        events.add(EventFactory.createEvent(model.getAs("InitialExchangeDate"), StringUtils.EventType_IED, model.getAs("Currency"), new POF_IED_PAM(), new STF_IED_LAM()));
<<<<<<< HEAD
        // principal redemption
        events.addAll(EventFactory.createEvents(ScheduleFactory.createSchedule(model.getAs("CycleAnchorDateOfPrincipalRedemption"), maturity,
                model.getAs("CycleOfPrincipalRedemption"), model.getAs("EndOfMonthConvention")),
                StringUtils.EventType_PR, model.getAs("Currency"), new POF_PR_NAM(), new STF_PR_NAM(), model.getAs("BusinessDayConvention")));
	// additional PR and IP events at maturity (if defined)
        if (!CommonUtils.isNull(model.getAs("MaturityDate"))) {
            events.add(EventFactory.createEvent(maturity,StringUtils.EventType_PR,model.getAs("Currency"),new POF_PR_PAM(), stf));
            events.add(EventFactory.createEvent(maturity,StringUtils.EventType_IP, model.getAs("Currency"), new POF_IP_LAM(), new STF_IP_PAM(), model.getAs("BusinessDayConvention")));
        }
=======
        // principal redemption schedule
        Set<LocalDateTime> prSchedule = ScheduleFactory.createSchedule(model.getAs("CycleAnchorDateOfPrincipalRedemption"), maturity,
                model.getAs("CycleOfPrincipalRedemption"), model.getAs("EndOfMonthConvention"), false);
        // -> chose right state transition function depending on ipcb attributes
        StateTransitionFunction stf=(!CommonUtils.isNull(model.getAs("InterestCalculationBase")) && model.getAs("InterestCalculationBase").equals("NTL"))? new STF_PR_NAM() : new STF_PR2_NAM();
        // regular principal redemption events
        events.addAll(EventFactory.createEvents(prSchedule, StringUtils.EventType_PR,
            model.getAs("Currency"), new POF_PR_NAM(), stf, model.getAs("BusinessDayConvention")));
        // regular interest payments aligned with principal redemption schedule
        events.addAll(EventFactory.createEvents(prSchedule,
                StringUtils.EventType_IP, model.getAs("Currency"), new POF_IP_LAM(), new STF_IP_PAM(), model.getAs("BusinessDayConvention")));
>>>>>>> 341bf16f
        // purchase
        if (!CommonUtils.isNull(model.getAs("PurchaseDate"))) {
            events.add(EventFactory.createEvent(model.getAs("PurchaseDate"), StringUtils.EventType_PRD, model.getAs("Currency"), new POF_PRD_LAM(), new STF_PRD_LAM()));
        }
        // interest payment related
        if (!CommonUtils.isNull(model.getAs("CycleOfInterestPayment")) || !CommonUtils.isNull(model.getAs("CycleAnchorDateOfInterestPayment"))) {
            // raw interest payment events
            Set<ContractEvent> interestEvents =
                    EventFactory.createEvents(ScheduleFactory.createSchedule(model.getAs("CycleAnchorDateOfInterestPayment"),
                            model.getAs("CycleAnchorDateOfPrincipalRedemption"),
                            model.getAs("CycleOfInterestPayment"),
                            model.getAs("EndOfMonthConvention"),false),
                            StringUtils.EventType_IP, model.getAs("Currency"), new POF_IP_LAM(), new STF_IP_PAM(), model.getAs("BusinessDayConvention"));
            // adapt if interest capitalization set
            if (!CommonUtils.isNull(model.getAs("CapitalizationEndDate"))) {
                // for all events with time <= IPCED && type == "IP" do
                // change type to IPCI and payoff/state-trans functions
                ContractEvent capitalizationEnd = EventFactory.createEvent(model.getAs("CapitalizationEndDate"), StringUtils.EventType_IPCI,
                        model.getAs("Currency"), new POF_IPCI_PAM(), new STF_IPCI_LAM(), model.getAs("BusinessDayConvention"));
                interestEvents.forEach(e -> {
                    if (e.type().equals(StringUtils.EventType_IP) && e.compareTo(capitalizationEnd) == -1) {
                        e.type(StringUtils.EventType_IPCI);
                        e.fPayOff(new POF_IPCI_PAM());
                        e.fStateTrans(new STF_IPCI_LAM());
                    }
                });
                // also, remove any IP event exactly at IPCED and replace with an IPCI event
                interestEvents.remove(EventFactory.createEvent(model.getAs("CapitalizationEndDate"), StringUtils.EventType_IP,
                        model.getAs("Currency"), new POF_AD_PAM(), new STF_AD_PAM(), model.getAs("BusinessDayConvention")));
                interestEvents.add(capitalizationEnd);
            }
            events.addAll(interestEvents);
        } else if(!CommonUtils.isNull(model.getAs("CapitalizationEndDate"))) {
            // if no extra interest schedule set but capitalization end date, add single IPCI event
            events.add(EventFactory.createEvent(model.getAs("CapitalizationEndDate"), StringUtils.EventType_IPCI,
                    model.getAs("Currency"), new POF_IPCI_PAM(), new STF_IPCI_LAM(), model.getAs("BusinessDayConvention")));
        }
        // rate reset (if specified)
        if (!CommonUtils.isNull(model.getAs("CycleOfRateReset"))) {
            events.addAll(EventFactory.createEvents(ScheduleFactory.createSchedule(model.getAs("CycleAnchorDateOfRateReset"), maturity,
                    model.getAs("CycleOfRateReset"), model.getAs("EndOfMonthConvention"),false),
                    StringUtils.EventType_RR, model.getAs("Currency"), new POF_RR_PAM(), new STF_RR_ANN(), model.getAs("BusinessDayConvention")));
        }
        // fees (if specified)
        if (!CommonUtils.isNull(model.getAs("CycleOfFee"))) {
            events.addAll(EventFactory.createEvents(ScheduleFactory.createSchedule(model.getAs("CycleAnchorDateOfFee"), maturity,
                    model.getAs("CycleOfFee"), model.getAs("EndOfMonthConvention"),false),
                    StringUtils.EventType_FP, model.getAs("Currency"), new POF_FP_PAM(), new STF_FP_LAM(), model.getAs("BusinessDayConvention")));
        }
        // scaling (if specified)
        if (!CommonUtils.isNull(model.getAs("ScalingEffect")) && (model.<String>getAs("ScalingEffect").contains("I") || model.<String>getAs("ScalingEffect").contains("N"))) {
            events.addAll(EventFactory.createEvents(ScheduleFactory.createSchedule(model.getAs("SycleAnchorDateOfScalingIndex"), maturity,
                    model.getAs("SycleOfScalingIndex"), model.getAs("EndOfMonthConvention"),false),
                    StringUtils.EventType_SC, model.getAs("Currency"), new POF_SC_PAM(), new STF_SC_LAM(), model.getAs("BusinessDayConvention")));
        }
        // interest calculation base (if specified)
        if (!CommonUtils.isNull(model.getAs("InterestCalculationBase")) && model.getAs("InterestCalculationBase").equals("NTL")) {
            events.addAll(EventFactory.createEvents(ScheduleFactory.createSchedule(model.getAs("CycleAnchorDateOfInterestCalculationBase"), maturity,
                    model.getAs("CycleOfScalingIndex"), model.getAs("EndOfMonthConvention"),false),
                    StringUtils.EventType_IPCB, model.getAs("Currency"), new POF_IPCB_LAM(), new STF_IPCB_LAM(), model.getAs("BusinessDayConvention")));
        }
        // termination
        if (!CommonUtils.isNull(model.getAs("TerminationDate"))) {
            ContractEvent termination =
                    EventFactory.createEvent(model.getAs("TerminationDate"), StringUtils.EventType_TD, model.getAs("Currency"), new POF_TD_LAM(), new STF_TD_PAM());
            events.removeIf(e -> e.compareTo(termination) == 1); // remove all post-termination events
            events.add(termination);
        }
        // remove all pre-status date events
        events.removeIf(e -> e.compareTo(EventFactory.createEvent(model.getAs("StatusDate"), StringUtils.EventType_SD, model.getAs("Currency"), null,
                null)) == -1);

        // return events
        return new ArrayList<ContractEvent>(events);
    }


    // compute (without evaluation) all events of the contract
    private static ArrayList<ContractEvent> initContingentEvents(Set<LocalDateTime> analysisTimes, ContractModelProvider model, LocalDateTime maturity, RiskFactorModelProvider riskFactorModel) throws AttributeConversionException {
        HashSet<ContractEvent> events = new HashSet<ContractEvent>();

        // optionality i.e. prepayment right (if specified)
        if (!(CommonUtils.isNull(model.getAs("CycleOfOptionality")) && CommonUtils.isNull(model.getAs("CycleAnchorDateOfOptionality")))) {
            Set<LocalDateTime> times;
            if(!CommonUtils.isNull(model.getAs("CycleOfOptionality"))) {
                times = ScheduleFactory.createSchedule(model.getAs("CycleAnchorDateOfOptionality"), maturity,model.getAs("CycleOfOptionality"), model.getAs("EndOfMonthConvention"));
            } else {
                times = riskFactorModel.times(model.getAs("ObjectCodeOfPrepaymentModel"));
                times.removeIf(e -> e.compareTo(model.getAs("CycleAnchorDateOfOptionality"))==-1);
            }
            events.addAll(EventFactory.createEvents(times,StringUtils.EventType_PP, model.getAs("Currency"), new POF_PP_PAM(), new STF_PP_LAM(), model.getAs("BusinessDayConvention")));
            if(model.<String>getAs("PenaltyType")!="O") {
                events.addAll(EventFactory.createEvents(times,StringUtils.EventType_PY, model.getAs("Currency"), new POF_PY_PAM(), new STF_PY_LAM(), model.getAs("BusinessDayConvention")));
            }
        }
        // add counterparty default risk-factor contingent events
        if(riskFactorModel.keys().contains(model.getAs("LegalEntityIDCounterparty"))) {
            events.addAll(EventFactory.createEvents(riskFactorModel.times(model.getAs("LegalEntityIDCounterparty")),
                    StringUtils.EventType_CD, model.getAs("Currency"), new POF_CD_PAM(), new STF_CD_LAM()));
        }

        // remove all pre-status date events
        events.removeIf(e -> e.compareTo(EventFactory.createEvent(model.getAs("StatusDate"), StringUtils.EventType_SD, model.getAs("Currency"), null,
                null)) == -1);

        // return events
        return new ArrayList<ContractEvent>(events);
    }

    // determine maturity of the contract
    private static LocalDateTime maturity(ContractModelProvider model) {
        // determine maturity of the contract
        LocalDateTime maturity = null;
        if(!CommonUtils.isNull(model.getAs("MaturityDate"))) {
            maturity = model.getAs("MaturityDate");
        } else if(!CommonUtils.isNull(model.getAs("AmortizationDate"))) {
            maturity = model.getAs("AmortizationDate");
        } else if(CommonUtils.isNull(model.getAs("CycleOfRateReset")) || CommonUtils.isNull(model.getAs("InterestCalculationBase")) || model.getAs("InterestCalculationBase").equals("NT")) {
                LocalDateTime lastEvent;
                if(model.<LocalDateTime>getAs("CycleAnchorDateOfPrincipalRedemption").isBefore(model.getAs("StatusDate"))) {
                    Set<LocalDateTime> previousEvents = ScheduleFactory.createSchedule(model.getAs("CycleAnchorDateOfPrincipalRedemption"),model.getAs("StatusDate"),
                            model.getAs("CycleOfPrincipalRedemption"), model.getAs("EndOfMonthConvention"));
                    previousEvents.removeIf( d -> d.isBefore(model.<LocalDateTime>getAs("StatusDate").minus(CycleUtils.parsePeriod(model.getAs("CycleOfInterestPayment")))));
                    previousEvents.remove(model.getAs("StatusDate"));
                    lastEvent = previousEvents.toArray(new LocalDateTime[1])[0];
                } else {
                    lastEvent = model.getAs("CycleAnchorDateOfPrincipalRedemption");
                }
                Period cyclePeriod = CycleUtils.parsePeriod(model.getAs("CycleOfPrincipalRedemption"));
                double coupon = model.<Double>getAs("NotionalPrincipal")*model.<Double>getAs("NominalInterestRate")*model.<DayCountCalculator>getAs("DayCountConvention").dayCountFraction(model.getAs("CycleAnchorDateOfPrincipalRedemption"), model.<LocalDateTime>getAs("CycleAnchorDateOfPrincipalRedemption").plus(cyclePeriod));
                maturity = lastEvent.plus(cyclePeriod.multipliedBy((int) Math.ceil(model.<Double>getAs("NotionalPrincipal")/(model.<Double>getAs("NextPrincipalRedemptionPayment")-coupon))));
        } else {
                maturity = model.<LocalDateTime>getAs("InitialExchangeDate").plus(Constants.MAX_LIFETIME);
        }
        return maturity;
    }

    private static StateSpace initStateSpace(ContractModelProvider model) throws AttributeConversionException {
        StateSpace states = new StateSpace();
	states.nominalScalingMultiplier = 1;
        states.interestScalingMultiplier = 1;
        // TODO: some attributes can be null
        states.contractRoleSign = ContractRoleConvention.roleSign(model.getAs("ContractRole"));
        states.lastEventTime = model.getAs("StatusDate");
        if (!model.<LocalDateTime>getAs("InitialExchangeDate").isAfter(model.getAs("StatusDate"))) {
            states.nominalValue = model.getAs("NotionalPrincipal");
            states.nominalRate = model.getAs("NominalInterestRate");
            states.nominalAccrued = model.getAs("AccruedInterest");
            states.feeAccrued = model.getAs("FeeAccrued");
            states.interestCalculationBase = states.contractRoleSign * ( (model.getAs("InterestCalculationBase").equals("NT"))? model.<Double>getAs("NotionalPrincipal") : model.<Double>getAs("InterestCalculationBaseAmount") );
        }
        
        // init next principal redemption payment amount (can be null for ANN!)
        if(CommonUtils.isNull(model.getAs("NextPrincipalRedemptionPayment"))) {
            states.nextPrincipalRedemptionPayment = states.contractRoleSign * AnnuityUtils.annuityPayment(states.nominalValue, states.nominalAccrued, states.nominalRate, model.getAs("DayCountConvention"), model);
        } else {
            states.nextPrincipalRedemptionPayment = states.contractRoleSign * model.<Double>getAs("NextPrincipalRedemptionPayment");
        }
        
        // return the initialized state space
        return states;
    }

}<|MERGE_RESOLUTION|>--- conflicted
+++ resolved
@@ -21,43 +21,11 @@
 import org.actus.util.StringUtils;
 import org.actus.util.CycleUtils;
 import org.actus.util.AnnuityUtils;
-<<<<<<< HEAD
-import org.actus.functions.pam.POF_AD_PAM;
-import org.actus.functions.pam.STF_AD_PAM;
-import org.actus.functions.pam.POF_IED_PAM;
-import org.actus.functions.lam.STF_IED_LAM;
-import org.actus.functions.pam.POF_PR_PAM;
-import org.actus.functions.lam.POF_PR_LAM;
-import org.actus.functions.lam.STF_PR_LAM;
-import org.actus.functions.lam.POF_PRD_LAM;
-import org.actus.functions.lam.STF_PRD_LAM;
-import org.actus.functions.lam.POF_IP_LAM;
-import org.actus.functions.pam.STF_IP_PAM;
-import org.actus.functions.pam.POF_IPCI_PAM;
-import org.actus.functions.lam.STF_IPCI_LAM;
-import org.actus.functions.pam.POF_RR_PAM;
-import org.actus.functions.ann.STF_RR_ANN;
-import org.actus.functions.pam.POF_SC_PAM;
-import org.actus.functions.lam.STF_SC_LAM;
-import org.actus.functions.pam.POF_PP_PAM;
-import org.actus.functions.lam.STF_PP_LAM;
-import org.actus.functions.pam.POF_PY_PAM;
-import org.actus.functions.lam.STF_PY_LAM;
-import org.actus.functions.pam.POF_FP_PAM;
-import org.actus.functions.lam.STF_FP_LAM;
-import org.actus.functions.lam.POF_TD_LAM;
-import org.actus.functions.pam.STF_TD_PAM;
-import org.actus.functions.pam.POF_CD_PAM;
-import org.actus.functions.lam.STF_CD_LAM;
-import org.actus.functions.lam.POF_IPCB_LAM;
-import org.actus.functions.lam.STF_IPCB_LAM;
-=======
 import org.actus.functions.pam.*;
 import org.actus.functions.lam.*;
 import org.actus.functions.nam.*;
 import org.actus.functions.ann.*;
 import org.actus.functions.StateTransitionFunction;
->>>>>>> 341bf16f
 
 import java.time.LocalDateTime;
 import java.time.Period;
@@ -223,17 +191,6 @@
         events.addAll(EventFactory.createEvents(analysisTimes, StringUtils.EventType_AD, model.getAs("Currency"), new POF_AD_PAM(), new STF_AD_PAM()));
         // initial exchange
         events.add(EventFactory.createEvent(model.getAs("InitialExchangeDate"), StringUtils.EventType_IED, model.getAs("Currency"), new POF_IED_PAM(), new STF_IED_LAM()));
-<<<<<<< HEAD
-        // principal redemption
-        events.addAll(EventFactory.createEvents(ScheduleFactory.createSchedule(model.getAs("CycleAnchorDateOfPrincipalRedemption"), maturity,
-                model.getAs("CycleOfPrincipalRedemption"), model.getAs("EndOfMonthConvention")),
-                StringUtils.EventType_PR, model.getAs("Currency"), new POF_PR_NAM(), new STF_PR_NAM(), model.getAs("BusinessDayConvention")));
-	// additional PR and IP events at maturity (if defined)
-        if (!CommonUtils.isNull(model.getAs("MaturityDate"))) {
-            events.add(EventFactory.createEvent(maturity,StringUtils.EventType_PR,model.getAs("Currency"),new POF_PR_PAM(), stf));
-            events.add(EventFactory.createEvent(maturity,StringUtils.EventType_IP, model.getAs("Currency"), new POF_IP_LAM(), new STF_IP_PAM(), model.getAs("BusinessDayConvention")));
-        }
-=======
         // principal redemption schedule
         Set<LocalDateTime> prSchedule = ScheduleFactory.createSchedule(model.getAs("CycleAnchorDateOfPrincipalRedemption"), maturity,
                 model.getAs("CycleOfPrincipalRedemption"), model.getAs("EndOfMonthConvention"), false);
@@ -245,7 +202,11 @@
         // regular interest payments aligned with principal redemption schedule
         events.addAll(EventFactory.createEvents(prSchedule,
                 StringUtils.EventType_IP, model.getAs("Currency"), new POF_IP_LAM(), new STF_IP_PAM(), model.getAs("BusinessDayConvention")));
->>>>>>> 341bf16f
+        // additional PR and IP events at maturity (if defined)
+        if (!CommonUtils.isNull(model.getAs("MaturityDate"))) {
+            events.add(EventFactory.createEvent(maturity,StringUtils.EventType_PR,model.getAs("Currency"),new POF_PR_PAM(), stf));
+            events.add(EventFactory.createEvent(maturity,StringUtils.EventType_IP, model.getAs("Currency"), new POF_IP_LAM(), new STF_IP_PAM(), model.getAs("BusinessDayConvention")));
+        }
         // purchase
         if (!CommonUtils.isNull(model.getAs("PurchaseDate"))) {
             events.add(EventFactory.createEvent(model.getAs("PurchaseDate"), StringUtils.EventType_PRD, model.getAs("Currency"), new POF_PRD_LAM(), new STF_PRD_LAM()));
