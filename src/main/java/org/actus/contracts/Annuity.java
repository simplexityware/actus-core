--- conflicted
+++ resolved
@@ -201,16 +201,11 @@
         events.addAll(EventFactory.createEvents(prSchedule, StringUtils.EventType_PR,
             model.getAs("Currency"), new POF_PR_NAM(), stf, model.getAs("BusinessDayConvention")));
         // regular interest payments aligned with principal redemption schedule
-        events.addAll(EventFactory.createEvents(prSchedule,
-<<<<<<< HEAD
-                StringUtils.EventType_IP, model.getAs("Currency"), new POF_IP_LAM(), new STF_IP_ANN(), model.getAs("BusinessDayConvention")));
-=======
-                StringUtils.EventType_IP, model.getAs("Currency"), new POF_IP_LAM(), new STF_IP_PAM(), model.getAs("BusinessDayConvention")));
+        events.addAll(EventFactory.createEvents(prSchedule, StringUtils.EventType_IP, model.getAs("Currency"), new POF_IP_LAM(), new STF_IP_ANN(), model.getAs("BusinessDayConvention")));
         // generate an IP at PRANX-1PRCL if IPANX is not defined
         LocalDateTime ipanx = model.<LocalDateTime>getAs("CycleAnchorDateOfPrincipalRedemption").minus(CycleUtils.parsePeriod(model.getAs("CycleOfPrincipalRedemption")));
         if(CommonUtils.isNull(model.getAs("CycleAnchorDateOfInterestPayment")) && ipanx.isAfter(model.getAs("InitialExchangeDate")))
         	events.add(EventFactory.createEvent(ipanx,StringUtils.EventType_IP, model.getAs("Currency"), new POF_IP_LAM(), new STF_IP_PAM(), model.getAs("BusinessDayConvention")));
->>>>>>> cf8ff57c
         // -> chose right Payoff function depending on maturity
         PayOffFunction pof = (!CommonUtils.isNull(model.getAs("MaturityDate"))? new POF_PR_PAM():new POF_PR_NAM());
             events.add(EventFactory.createEvent(maturity,StringUtils.EventType_PR,model.getAs("Currency"),pof,new STF_PR_PAM(), model.getAs("BusinessDayConvention")));
