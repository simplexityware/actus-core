/*
 * Copyright (C) 2016 - present by ACTUS Financial Research Foundation
 *
 * Please see distribution for license.
 */
package org.actus.contracts;

import org.actus.AttributeConversionException;
import org.actus.attributes.ContractModelProvider;
import org.actus.externals.RiskFactorModelProvider;
import org.actus.events.ContractEvent;
import org.actus.functions.nam.POF_PR_NAM;
import org.actus.functions.nam.STF_PR_NAM;
import org.actus.states.StateSpace;
import org.actus.events.EventFactory;
import org.actus.time.ScheduleFactory;
import org.actus.conventions.contractrole.ContractRoleConvention;
import org.actus.conventions.daycount.DayCountCalculator;
import org.actus.types.EventType;
import org.actus.types.InterestCalculationBase;
import org.actus.util.Constants;
import org.actus.util.CommonUtils;
import org.actus.util.CycleUtils;
import org.actus.util.AnnuityUtils;
import org.actus.functions.pam.*;
import org.actus.functions.lam.*;
import org.actus.functions.nam.*;
import org.actus.functions.ann.*;
import org.actus.functions.PayOffFunction;
import org.actus.functions.StateTransitionFunction;

import java.time.LocalDateTime;
import java.time.Period;
import java.util.*;

/**
 * Represents the Annuity contract algorithm
 * 
 * @see <a https://www.actusfrf.org"></a>
 */
public final class Annuity {

    // compute contract schedule
    public static ArrayList<ContractEvent> schedule(LocalDateTime to,
                                                    ContractModelProvider model) throws AttributeConversionException {
        ArrayList<ContractEvent> events = new ArrayList<ContractEvent>();

        // determine maturity of the contract
        LocalDateTime maturity = maturity(model);

        // initial exchange
        events.add(EventFactory.createEvent(model.getAs("InitialExchangeDate"), EventType.IED, model.getAs("Currency"), new POF_IED_PAM(), new STF_IED_LAM(), model.getAs("ContractID")));
        // principal redemption schedule
        Set<LocalDateTime> prSchedule = ScheduleFactory.createSchedule(model.getAs("CycleAnchorDateOfPrincipalRedemption"), maturity,
                model.getAs("CycleOfPrincipalRedemption"), model.getAs("EndOfMonthConvention"), false);
        // interest payment schedule
        Set<LocalDateTime> ipSchedule = ScheduleFactory.createSchedule(model.getAs("CycleAnchorDateOfInterestPayment"), maturity,
                model.getAs("CycleOfInterestPayment"), model.getAs("EndOfMonthConvention"), false);
        // -> chose right state transition function depending on ipcb attributes
        StateTransitionFunction stf=(!CommonUtils.isNull(model.getAs("InterestCalculationBase")) && model.getAs("InterestCalculationBase").equals(InterestCalculationBase.NTL))? new STF_PR_NAM() : new STF_PR2_NAM();
        // regular principal redemption events
        events.addAll(EventFactory.createEvents(prSchedule, EventType.PR,
            model.getAs("Currency"), new POF_PR_NAM(), stf, model.getAs("BusinessDayConvention"), model.getAs("ContractID")));
        // regular interest payments aligned with principal redemption schedule
        events.addAll(EventFactory.createEvents(ipSchedule, EventType.IP, model.getAs("Currency"), new POF_IP_LAM(), new STF_IP_ANN(), model.getAs("BusinessDayConvention"), model.getAs("ContractID")));
        // generate an IP at PRANX-1PRCL if IPANX is not defined
        LocalDateTime ipanx = model.<LocalDateTime>getAs("CycleAnchorDateOfPrincipalRedemption").minus(CycleUtils.parsePeriod(model.getAs("CycleOfPrincipalRedemption")));
        if(CommonUtils.isNull(model.getAs("CycleAnchorDateOfInterestPayment")) && ipanx.isAfter(model.getAs("InitialExchangeDate")))
        	events.add(EventFactory.createEvent(ipanx,EventType.IP, model.getAs("Currency"), new POF_IP_LAM(), new STF_IP_PAM(), model.getAs("BusinessDayConvention"), model.getAs("ContractID")));
        // -> chose right Payoff function depending on maturity
        PayOffFunction pof = (!CommonUtils.isNull(model.getAs("MaturityDate"))? new POF_MD_PAM():new POF_PR_NAM());
<<<<<<< HEAD
            events.add(EventFactory.createEvent(maturity,EventType.MD,model.getAs("Currency"),pof,new STF_PR_PAM(), model.getAs("BusinessDayConvention"), model.getAs("ContractID")));
            events.add(EventFactory.createEvent(maturity,EventType.IP, model.getAs("Currency"), new POF_IP_LAM(), new STF_IP_ANN(), model.getAs("BusinessDayConvention"), model.getAs("ContractID")));
=======
            events.add(EventFactory.createEvent(maturity,EventType.MD,model.getAs("Currency"),pof,new STF_MD_PAM(), model.getAs("BusinessDayConvention")));
            events.add(EventFactory.createEvent(maturity,EventType.IP, model.getAs("Currency"), new POF_IP_LAM(), new STF_IP_ANN(), model.getAs("BusinessDayConvention")));
>>>>>>> 8868a1f0
        // purchase
        if (!CommonUtils.isNull(model.getAs("PurchaseDate"))) {
            events.add(EventFactory.createEvent(model.getAs("PurchaseDate"), EventType.PRD, model.getAs("Currency"), new POF_PRD_LAM(), new STF_PRD_ANN(), model.getAs("ContractID")));
        }
        // -> chose right state transition function for IPCI depending on ipcb attributes
        StateTransitionFunction stf_ipci=(!CommonUtils.isNull(model.getAs("InterestCalculationBase")) && model.getAs("InterestCalculationBase").equals(InterestCalculationBase.NTL))? new STF_IPCI_LAM() : new STF_IPCI2_LAM();
        // interest payment related
        if (!CommonUtils.isNull(model.getAs("CycleOfInterestPayment")) || !CommonUtils.isNull(model.getAs("CycleAnchorDateOfInterestPayment"))) {
            // raw interest payment events
            Set<ContractEvent> interestEvents =
                    EventFactory.createEvents(ScheduleFactory.createSchedule(model.getAs("CycleAnchorDateOfInterestPayment"),
                            model.getAs("CycleAnchorDateOfInterestPayment"),
                            model.getAs("CycleOfInterestPayment"),
                            model.getAs("EndOfMonthConvention"),false),
                            EventType.IP, model.getAs("Currency"), new POF_IP_LAM(), new STF_IP_ANN(), model.getAs("BusinessDayConvention"), model.getAs("ContractID"));
            // adapt if interest capitalization set
            if (!CommonUtils.isNull(model.getAs("CapitalizationEndDate"))) {
                // for all events with time <= IPCED && type == "IP" do
                // change type to IPCI and payoff/state-trans functions
                ContractEvent capitalizationEnd = EventFactory.createEvent(model.getAs("CapitalizationEndDate"), EventType.IPCI,
                        model.getAs("Currency"), new POF_IPCI_PAM(), stf_ipci, model.getAs("BusinessDayConvention"),model.getAs("ContractID"));
                interestEvents.forEach(e -> {
                    if (e.eventType().equals(EventType.IP) && e.compareTo(capitalizationEnd) == -1) {
                        e.eventType(EventType.IPCI);
                        e.fPayOff(new POF_IPCI_PAM());
                        e.fStateTrans(stf_ipci);
                    }
                });
                // also, remove any IP event exactly at IPCED and replace with an IPCI event
                interestEvents.remove(EventFactory.createEvent(model.getAs("CapitalizationEndDate"), EventType.IP,
                        model.getAs("Currency"), new POF_AD_PAM(), new STF_AD_PAM(), model.getAs("BusinessDayConvention"), model.getAs("ContractID")));
            }
            events.addAll(interestEvents);
        } else if(!CommonUtils.isNull(model.getAs("CapitalizationEndDate"))) {
            // if no extra interest schedule set but capitalization end date, add single IPCI event
            events.add(EventFactory.createEvent(model.getAs("CapitalizationEndDate"), EventType.IPCI,
                    model.getAs("Currency"), new POF_IPCI_PAM(), stf_ipci, model.getAs("BusinessDayConvention"), model.getAs("ContractID")));
        }
        // rate reset
        Set<ContractEvent> rateResetEvents = EventFactory.createEvents(ScheduleFactory.createSchedule(model.<LocalDateTime>getAs("CycleAnchorDateOfRateReset"), maturity,
                model.getAs("CycleOfRateReset"), model.getAs("EndOfMonthConvention"),false),
                EventType.RR, model.getAs("Currency"), new POF_RR_PAM(), new STF_RR_ANN(), model.getAs("BusinessDayConvention"), model.getAs("ContractID"));
        
        // adapt fixed rate reset event
        if(!CommonUtils.isNull(model.getAs("NextResetRate"))) {
            ContractEvent fixedEvent = rateResetEvents.stream().sorted().filter(e -> e.compareTo(EventFactory.createEvent(model.getAs("StatusDate"), EventType.AD, model.getAs("Currency"), null, null, model.getAs("ContractID"))) == 1).findFirst().get();
            fixedEvent.fStateTrans(new STF_RRF_ANN());
            fixedEvent.eventType(EventType.RRF);
            rateResetEvents.add(fixedEvent);
        }

        events.addAll(rateResetEvents);
        // fees (if specified)
        if (!CommonUtils.isNull(model.getAs("CycleOfFee"))) {
            events.addAll(EventFactory.createEvents(ScheduleFactory.createSchedule(model.getAs("CycleAnchorDateOfFee"), maturity,
                    model.getAs("CycleOfFee"), model.getAs("EndOfMonthConvention"),false),
                    EventType.FP, model.getAs("Currency"), new POF_FP_PAM(), new STF_FP_LAM(), model.getAs("BusinessDayConvention"), model.getAs("ContractID")));
        }
        // scaling (if specified)
        if (!CommonUtils.isNull(model.getAs("ScalingEffect")) && (model.<String>getAs("ScalingEffect").contains("I") || model.<String>getAs("ScalingEffect").contains("N"))) {
            events.addAll(EventFactory.createEvents(ScheduleFactory.createSchedule(model.getAs("SycleAnchorDateOfScalingIndex"), maturity,
                    model.getAs("SycleOfScalingIndex"), model.getAs("EndOfMonthConvention"),false),
                    EventType.SC, model.getAs("Currency"), new POF_SC_PAM(), new STF_SC_LAM(), model.getAs("BusinessDayConvention"), model.getAs("ContractID")));
        }
        // interest calculation base (if specified)
        if (!CommonUtils.isNull(model.getAs("InterestCalculationBase")) && model.getAs("InterestCalculationBase").equals(InterestCalculationBase.NTL)) {
            events.addAll(EventFactory.createEvents(ScheduleFactory.createSchedule(model.getAs("CycleAnchorDateOfInterestCalculationBase"), maturity,
                    model.getAs("CycleOfScalingIndex"), model.getAs("EndOfMonthConvention"),false),
                    EventType.IPCB, model.getAs("Currency"), new POF_IPCB_LAM(), new STF_IPCB_LAM(), model.getAs("BusinessDayConvention"), model.getAs("ContractID")));
        }
        // termination
        if (!CommonUtils.isNull(model.getAs("TerminationDate"))) {
            ContractEvent termination =
                    EventFactory.createEvent(model.getAs("TerminationDate"), EventType.TD, model.getAs("Currency"), new POF_TD_LAM(), new STF_TD_PAM(), model.getAs("ContractID"));
            events.removeIf(e -> e.compareTo(termination) == 1); // remove all post-termination events
            events.add(termination);
        }
        // remove all pre-status date events
        events.removeIf(e -> e.compareTo(EventFactory.createEvent(model.getAs("StatusDate"), EventType.AD, model.getAs("Currency"), null, null, model.getAs("ContractID"))) == -1);

        // remove all post to-date events
<<<<<<< HEAD
        events.removeIf(e -> e.compareTo(EventFactory.createEvent(to, EventType.AD, model.getAs("Currency"), null, null, model.getAs("ContractID"))) == 1);
=======
        if(CommonUtils.isNull(to)){
            to = maturity;
        }
        ContractEvent postDate = EventFactory.createEvent(to, EventType.AD, model.getAs("Currency"), null, null);
        events.removeIf(e -> e.compareTo(postDate) == 1);
>>>>>>> 8868a1f0

        // sort the events in the payoff-list according to their time of occurence
        Collections.sort(events);

        return events;
    }

    // apply a set of events to the current state of a contract and return the post events state
    public static ArrayList<ContractEvent> apply(ArrayList<ContractEvent> events,
                                   ContractModelProvider model,
                                   RiskFactorModelProvider observer) throws AttributeConversionException {

        // initialize state space per status date
        StateSpace states = initStateSpace(model);

        // sort the events according to their time sequence
        Collections.sort(events);

        // apply events according to their time sequence to current state
        LocalDateTime initialExchangeDate = model.getAs("InitialExchangeDate");
		ListIterator eventIterator = events.listIterator();
		while (( states.statusDate.isBefore(initialExchangeDate) || states.notionalPrincipal > 0.0) && eventIterator.hasNext()) {
			((ContractEvent) eventIterator.next()).eval(states, model, observer, model.getAs("DayCountConvention"),
					model.getAs("BusinessDayConvention"));
		}

        // return evaluated events
        return events;
    }

    // determine maturity of the contract
    private static LocalDateTime maturity(ContractModelProvider model) {
        // determine maturity of the contract
        LocalDateTime maturity = null;
        if(!CommonUtils.isNull(model.getAs("MaturityDate"))) {
            maturity = model.getAs("MaturityDate");
        } else if(!CommonUtils.isNull(model.getAs("AmortizationDate"))) {
            maturity = model.getAs("AmortizationDate");
        } else if(CommonUtils.isNull(model.getAs("CycleOfRateReset")) || CommonUtils.isNull(model.getAs("InterestCalculationBase")) || model.getAs("InterestCalculationBase").equals(InterestCalculationBase.NT)) {
                LocalDateTime lastEvent;
                if(model.<LocalDateTime>getAs("CycleAnchorDateOfPrincipalRedemption").isBefore(model.getAs("StatusDate"))) {
                    Set<LocalDateTime> previousEvents = ScheduleFactory.createSchedule(model.getAs("CycleAnchorDateOfPrincipalRedemption"),model.getAs("StatusDate"),
                            model.getAs("CycleOfPrincipalRedemption"), model.getAs("EndOfMonthConvention"));
                    previousEvents.removeIf( d -> d.isBefore(model.<LocalDateTime>getAs("StatusDate").minus(CycleUtils.parsePeriod(model.getAs("CycleOfInterestPayment")))));
                    previousEvents.remove(model.getAs("StatusDate"));
                    lastEvent = previousEvents.toArray(new LocalDateTime[1])[0];
                } else {
                    lastEvent = model.getAs("CycleAnchorDateOfPrincipalRedemption");
                }
                Period cyclePeriod = CycleUtils.parsePeriod(model.getAs("CycleOfPrincipalRedemption"));
                double coupon = model.<Double>getAs("NotionalPrincipal")*model.<Double>getAs("NominalInterestRate")*model.<DayCountCalculator>getAs("DayCountConvention").dayCountFraction(model.getAs("CycleAnchorDateOfPrincipalRedemption"), model.<LocalDateTime>getAs("CycleAnchorDateOfPrincipalRedemption").plus(cyclePeriod));
                maturity = lastEvent.plus(cyclePeriod.multipliedBy((int) Math.ceil(model.<Double>getAs("NotionalPrincipal")/(model.<Double>getAs("NextPrincipalRedemptionPayment")-coupon))));
        } else {
                maturity = model.<LocalDateTime>getAs("InitialExchangeDate").plus(Constants.MAX_LIFETIME);
        }
        return maturity;
    }

    // initialize the contract states
    private static StateSpace initStateSpace(ContractModelProvider model) throws AttributeConversionException {
        StateSpace states = new StateSpace();
        states.notionalScalingMultiplier = 1;
        states.interestScalingMultiplier = 1;
        states.statusDate = model.getAs("StatusDate");
        if (!model.<LocalDateTime>getAs("InitialExchangeDate").isAfter(model.getAs("StatusDate"))) {
            states.notionalPrincipal = ContractRoleConvention.roleSign(model.getAs("ContractRole"))*(double)model.getAs("NotionalPrincipal");
            states.nominalInterestRate = model.getAs("NominalInterestRate");
            // TODO: IPAC can be NULL
            states.accruedInterest = ContractRoleConvention.roleSign(model.getAs("ContractRole"))*(double)model.getAs("AccruedInterest");
            // TODO: FEAC can be NULL
            states.feeAccrued = model.getAs("FeeAccrued");
            states.interestCalculationBaseAmount = ContractRoleConvention.roleSign(model.getAs("ContractRole"))*( (model.getAs("InterestCalculationBase").equals(InterestCalculationBase.NT))? model.<Double>getAs("NotionalPrincipal") : model.<Double>getAs("InterestCalculationBaseAmount") );
        }
        
        // init next principal redemption payment amount (can be null for ANN!)
        states.nextPrincipalRedemptionPayment = ContractRoleConvention.roleSign(model.getAs("ContractRole"))*AnnuityUtils.annuityPayment(model, model.getAs("NotionalPrincipal"), model.getAs("AccruedInterest"), model.getAs("NominalInterestRate"));
        
        // return the initialized state space
        return states;
    }

}<|MERGE_RESOLUTION|>--- conflicted
+++ resolved
@@ -69,13 +69,8 @@
         	events.add(EventFactory.createEvent(ipanx,EventType.IP, model.getAs("Currency"), new POF_IP_LAM(), new STF_IP_PAM(), model.getAs("BusinessDayConvention"), model.getAs("ContractID")));
         // -> chose right Payoff function depending on maturity
         PayOffFunction pof = (!CommonUtils.isNull(model.getAs("MaturityDate"))? new POF_MD_PAM():new POF_PR_NAM());
-<<<<<<< HEAD
-            events.add(EventFactory.createEvent(maturity,EventType.MD,model.getAs("Currency"),pof,new STF_PR_PAM(), model.getAs("BusinessDayConvention"), model.getAs("ContractID")));
+            events.add(EventFactory.createEvent(maturity,EventType.MD,model.getAs("Currency"),pof,new STF_MD_PAM(), model.getAs("BusinessDayConvention"), model.getAs("ContractID")));
             events.add(EventFactory.createEvent(maturity,EventType.IP, model.getAs("Currency"), new POF_IP_LAM(), new STF_IP_ANN(), model.getAs("BusinessDayConvention"), model.getAs("ContractID")));
-=======
-            events.add(EventFactory.createEvent(maturity,EventType.MD,model.getAs("Currency"),pof,new STF_MD_PAM(), model.getAs("BusinessDayConvention")));
-            events.add(EventFactory.createEvent(maturity,EventType.IP, model.getAs("Currency"), new POF_IP_LAM(), new STF_IP_ANN(), model.getAs("BusinessDayConvention")));
->>>>>>> 8868a1f0
         // purchase
         if (!CommonUtils.isNull(model.getAs("PurchaseDate"))) {
             events.add(EventFactory.createEvent(model.getAs("PurchaseDate"), EventType.PRD, model.getAs("Currency"), new POF_PRD_LAM(), new STF_PRD_ANN(), model.getAs("ContractID")));
@@ -157,15 +152,11 @@
         events.removeIf(e -> e.compareTo(EventFactory.createEvent(model.getAs("StatusDate"), EventType.AD, model.getAs("Currency"), null, null, model.getAs("ContractID"))) == -1);
 
         // remove all post to-date events
-<<<<<<< HEAD
-        events.removeIf(e -> e.compareTo(EventFactory.createEvent(to, EventType.AD, model.getAs("Currency"), null, null, model.getAs("ContractID"))) == 1);
-=======
         if(CommonUtils.isNull(to)){
             to = maturity;
         }
-        ContractEvent postDate = EventFactory.createEvent(to, EventType.AD, model.getAs("Currency"), null, null);
+        ContractEvent postDate = EventFactory.createEvent(to, EventType.AD, model.getAs("Currency"), null, null,model.getAs("ContractID"));
         events.removeIf(e -> e.compareTo(postDate) == 1);
->>>>>>> 8868a1f0
 
         // sort the events in the payoff-list according to their time of occurence
         Collections.sort(events);
