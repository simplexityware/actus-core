--- conflicted
+++ resolved
@@ -121,7 +121,7 @@
             List<LocalDateTime> maturityDates = new ArrayList<>();
             contractStructure.forEach(c -> {
                 maturityDates.add(LocalDateTime.parse(c.getContractAttribute("MaturityDate")));
-            }) ;
+            }) ;CreditEventTypeCovered"
             Collections.sort(maturityDates);
             maturityDate = maturityDates.get(maturityDates.size()-1);
         }
@@ -189,14 +189,9 @@
         if(ceEvents.size() > 0){
             ContractEvent ceEvent = ceEvents.get(0);
             if(!CommonUtils.isNull(ceEvent)){
-<<<<<<< HEAD
-                events = events.stream().filter(e -> e.eventType() != EventType.MD).collect(Collectors.toCollection(ArrayList::new));
-                events.add(EventFactory.createEvent(ceEvent.eventTime(), EventType.XD, model.getAs("Currency"), new POF_XD_OPTNS(), new STF_XD_CEG(), model.getAs("ContractID")));
-=======
                 events.removeIf(e -> e.eventType().equals(EventType.MD));
                 events.removeIf(e -> e.eventType().equals(EventType.FP) && e.eventTime().isAfter(ceEvent.eventTime()));
                 events.add(EventFactory.createEvent(ceEvent.eventTime(), EventType.XD, model.getAs("Currency"), new POF_XD_OPTNS(), new STF_XD_CEG(), model.getAs("BusinessDayConvention"), model.getAs("ContractID")));
->>>>>>> db6f5375
                 ContractEvent std = EventFactory.createEvent(ceEvent.eventTime().plus(CycleUtils.parsePeriod(model.getAs("SettlementPeriod"))), EventType.STD, model.getAs("Currency"), new POF_STD_CEG(), new STF_STD_CEG(), model.getAs("BusinessDayConvention"), model.getAs("ContractID"));
                 events.add(std);
             }
