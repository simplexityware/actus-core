/*
 * Copyright (C) 2016 - present by ACTUS Financial Research Foundation
 *
 * Please see distribution for license.
 */
package org.actus.contracts;

import org.actus.AttributeConversionException;
import org.actus.attributes.ContractModelProvider;
import org.actus.conventions.contractrole.ContractRoleConvention;
import org.actus.events.ContractEvent;
import org.actus.events.EventFactory;
import org.actus.externals.RiskFactorModelProvider;
import org.actus.functions.ceg.*;
import org.actus.functions.optns.*;
import org.actus.states.StateSpace;
import org.actus.time.ScheduleFactory;
import org.actus.types.ContractReference;
import org.actus.types.CreditEventTypeCovered;
import org.actus.types.EventType;
import org.actus.types.GuaranteedExposure;
import org.actus.types.ReferenceRole;
import org.actus.util.CommonUtils;
import org.actus.util.CycleUtils;

import java.time.LocalDateTime;
import java.time.Period;
import java.util.*;
import java.util.stream.Collectors;

/**
 * Represents the Credit Enhancement Guarantee contract algorithm
 *
 * @see <a https://www.actusfrf.org"></a>
 */
public class CreditEnhancementGuarantee {
    // forward projection of the entire lifecycle of the contract
    public static ArrayList<ContractEvent> schedule(LocalDateTime to,
                                                    ContractModelProvider model) throws AttributeConversionException {
        ArrayList<ContractEvent> events = new ArrayList<>();

        // determine maturity date
        LocalDateTime maturity = maturity(model);
        
        // purchase
        if (!CommonUtils.isNull(model.getAs("PurchaseDate"))) {
            events.add(EventFactory.createEvent(model.getAs("PurchaseDate"), EventType.PRD, model.getAs("Currency"), new POF_PRD_OPTNS(), new STF_PRD_CEG(), model.getAs("ContractID")));
        }

        // fees (if specified)
        if(!(CommonUtils.isNull(model.getAs("FeeRate")) || model.<Double>getAs("FeeRate") == 0.0)){
            LocalDateTime startDate;
            LocalDateTime endDate;
            if(CommonUtils.isNull(model.getAs("CycleAnchorDateOfFee")) && CommonUtils.isNull(model.getAs("CycleOfFee"))){
                startDate = null;
            }else if(CommonUtils.isNull(model.getAs("CycleAnchorDateOfFee"))){
                startDate = model.<LocalDateTime>getAs("PurchaseDate").plus(Period.parse(model.getAs("CycleOfFee")));
            }else{
                startDate = model.getAs("CycleAnchorDateOfFee");
            }
            if(CommonUtils.isNull(model.getAs("ExerciseDate"))){
                endDate = maturity;
            }else {
                endDate = model.getAs("ExerciseDate");
            }
            events.addAll(EventFactory.createEvents(
                    ScheduleFactory.createSchedule(
                            startDate,
                            endDate,
                            model.getAs("CycleOfFee"),
                            model.getAs("EndOfMonthConvention"),
                            false),
                    EventType.FP,
                    model.getAs("Currency"),
                    new POF_FP_CEG(),
                    new STF_FP_CEG(),
                    model.getAs("BusinessDayConvention"),
                    model.getAs("ContractID"))
            );
        }

        // maturity
        if(CommonUtils.isNull(model.getAs("ExerciseDate"))){
            events.add(EventFactory.createEvent(maturity, EventType.MD, model.getAs("Currency"), new POF_MD_CEG(), new STF_MD_CEG(), model.getAs("ContractID")));
        }

        //exercise
        if(!CommonUtils.isNull(model.getAs("ExerciseDate"))){
            events.add(EventFactory.createEvent(model.getAs("ExerciseDate"), EventType.XD, model.getAs("Currency"), new POF_XD_OPTNS(), new STF_XD_CEG(), model.getAs("ContractID")));
            events.add(EventFactory.createEvent(model.<LocalDateTime>getAs("ExerciseDate").plus(CycleUtils.parsePeriod(model.getAs("SettlementPeriod"))), EventType.STD, model.getAs("Currency"), new POF_STD_CEG(), new STF_STD_CEG(), model.getAs("BusinessDayConvention"), model.getAs("ContractID")));
        }
        return events;
    }

    // apply a set of events to the current state of a contract and return the post events state
    public static ArrayList<ContractEvent> apply(ArrayList<ContractEvent> events,
                                                 ContractModelProvider model,
                                                 RiskFactorModelProvider observer) throws AttributeConversionException {
        // determine maturity date
        LocalDateTime maturity = maturity(model);
        events = addExternalXDEvent(model, events, observer, maturity);
        // initialize state space per status date
        StateSpace states = initStateSpace(model, observer, maturity);
        // sort the events according to their time sequence
        Collections.sort(events);

        // apply events according to their time sequence to current state
        events.forEach(e -> {
            e.eval(states, model, observer, model.getAs("DayCountConvention"), model.getAs("BusinessDayConvention"));
        });

        // return post events states
        return events;
    }

    // determine maturity of the contract
    private static LocalDateTime maturity(ContractModelProvider model) {
        LocalDateTime maturityDate = null;
        if(!CommonUtils.isNull(model.getAs("MaturityDate"))){
            maturityDate = model.getAs("MaturityDate");
        } else{
            List<ContractReference> coveredContractRefs = model.<List<ContractReference>>getAs("ContractStructure").stream().filter(ref -> ref.referenceRole.equals(ReferenceRole.COVE)).collect(Collectors.toList());
            List<LocalDateTime> maturityDates = new ArrayList<>();
            coveredContractRefs.forEach(c -> {
                maturityDates.add(LocalDateTime.parse(c.getContractAttribute("MaturityDate")));
            });
<<<<<<< HEAD

=======
>>>>>>> bef38483
            Collections.sort(maturityDates);
            maturityDate = maturityDates.get(maturityDates.size()-1);
        }
        return maturityDate;
    }

    public static StateSpace initStateSpace(ContractModelProvider model, RiskFactorModelProvider observer, LocalDateTime maturity) throws AttributeConversionException {
        StateSpace states = new StateSpace();
        states.maturityDate = maturity;
        states.statusDate = model.getAs("StatusDate");

        if(states.statusDate.isAfter(states.maturityDate)){
            states.notionalPrincipal = 0.0;
        }else if(!CommonUtils.isNull(model.<Double>getAs("NotionalPrincipal"))){
            states.notionalPrincipal = model.<Double>getAs("CoverageOfCreditEnhancement")
                    * ContractRoleConvention.roleSign(model.getAs("ContractRole"))
                    * model.<Double>getAs("NotionalPrincipal");
        } else{
            states.notionalPrincipal = CreditEnhancementGuarantee.calculateNotionalPrincipal(states,model,observer,states.statusDate);
        }

        if(CommonUtils.isNull(model.getAs("FeeRate"))){
            states.feeAccrued = 0.0;
        } else if(!CommonUtils.isNull(model.getAs("FeeAccrued"))){
            states.feeAccrued = model.getAs("FeeAccrued");
        }//TODO: implement last two possible initialization

        states.exerciseAmount = model.getAs("ExerciseAmount");
        states.exerciseDate = model.getAs("ExerciseDate");
        // return the initialized state space
        return states;
    }

    public static Double calculateNotionalPrincipal(StateSpace states, ContractModelProvider model, RiskFactorModelProvider observer, LocalDateTime time){
        List<ContractReference> coveredContractRefs = model.<List<ContractReference>>getAs("ContractStructure").stream().filter(ref -> ref.referenceRole.equals(ReferenceRole.COVE)).collect(Collectors.toList());
        List<StateSpace> statesAtTimePoint = coveredContractRefs.stream().map(c -> c.getStateSpaceAtTimepoint(time,observer)).collect(Collectors.toList());

        if(GuaranteedExposure.NO.equals(model.getAs("GuaranteedExposure"))){
            states.notionalPrincipal =
                    model.<Double>getAs("CoverageOfCreditEnhancement")
                            * ContractRoleConvention.roleSign(model.getAs("ContractRole"))
                            * statesAtTimePoint.stream().map(s -> s.notionalPrincipal).reduce(0.0, Double::sum);
        }else if(GuaranteedExposure.NI.equals(model.getAs("GuaranteedExposure"))){
            states.notionalPrincipal =
                    model.<Double>getAs("CoverageOfCreditEnhancement")
                            * ContractRoleConvention.roleSign(model.getAs("ContractRole"))
                            * (statesAtTimePoint.stream().map(s -> s.notionalPrincipal).reduce(0.0, Double::sum)
                            + statesAtTimePoint.stream().map(s -> s.accruedInterest).reduce(0.0, Double::sum))
            ;
        }else{
            List<String> marketObjectCodesOfUnderlying = coveredContractRefs.stream().map(c -> c.getContractAttribute("MarketObjectCode")).collect(Collectors.toList());
            states.notionalPrincipal =
                    model.<Double>getAs("CoverageOfCreditEnhancement")
                            * ContractRoleConvention.roleSign(model.getAs("ContractRole"))
                            * marketObjectCodesOfUnderlying.stream().map(s -> observer.stateAt(s,time,states,model)).reduce(0.0, Double::sum);
        }
        return states.notionalPrincipal;
    }

    private static ArrayList<ContractEvent> addExternalXDEvent(ContractModelProvider model, ArrayList<ContractEvent> events, RiskFactorModelProvider observer, LocalDateTime maturity){
        List<String> contractIdentifiers = model.<List<ContractReference>>getAs("ContractStructure").stream().map(c -> c.getContractAttribute("ContractID")).collect(Collectors.toList());
        Set<ContractEvent> observedEvents = observer.events(model);
        List<ContractEvent> ceEvents = observedEvents.stream().filter(e -> contractIdentifiers.contains(e.getContractID()) && 
                                                                            !maturity.isBefore(e.eventTime())).collect(Collectors.toList());
        if(ceEvents.size() > 0 ){
            ContractEvent ceEvent = ceEvents.get(0);
<<<<<<< HEAD
            CreditEventTypeCovered creditEventTypeCovered = model.<CreditEventTypeCovered[]>getAs("CreditEventTypeCovered")[0];
            if(!CommonUtils.isNull(ceEvent) && ceEvent.states().contractPerformance.toString().equals(creditEventTypeCovered.toString())){
                events = events.stream().filter(e -> e.eventType() != EventType.MD).collect(Collectors.toCollection(ArrayList::new));
=======
            if(!CommonUtils.isNull(ceEvent)){
                events.removeIf(e -> e.eventType().equals(EventType.MD));
                events.removeIf(e -> e.eventType().equals(EventType.FP) && e.eventTime().isAfter(ceEvent.eventTime()));
>>>>>>> bef38483
                events.add(EventFactory.createEvent(ceEvent.eventTime(), EventType.XD, model.getAs("Currency"), new POF_XD_OPTNS(), new STF_XD_CEG(), model.getAs("ContractID")));
                ContractEvent std = EventFactory.createEvent(ceEvent.eventTime().plus(CycleUtils.parsePeriod(model.getAs("SettlementPeriod"))), EventType.STD, model.getAs("Currency"), new POF_STD_CEG(), new STF_STD_CEG(), model.getAs("BusinessDayConvention"), model.getAs("ContractID"));
                events.add(std);
            }
        }
        return events;
    }
}<|MERGE_RESOLUTION|>--- conflicted
+++ resolved
@@ -124,10 +124,6 @@
             coveredContractRefs.forEach(c -> {
                 maturityDates.add(LocalDateTime.parse(c.getContractAttribute("MaturityDate")));
             });
-<<<<<<< HEAD
-
-=======
->>>>>>> bef38483
             Collections.sort(maturityDates);
             maturityDate = maturityDates.get(maturityDates.size()-1);
         }
@@ -194,15 +190,9 @@
                                                                             !maturity.isBefore(e.eventTime())).collect(Collectors.toList());
         if(ceEvents.size() > 0 ){
             ContractEvent ceEvent = ceEvents.get(0);
-<<<<<<< HEAD
             CreditEventTypeCovered creditEventTypeCovered = model.<CreditEventTypeCovered[]>getAs("CreditEventTypeCovered")[0];
             if(!CommonUtils.isNull(ceEvent) && ceEvent.states().contractPerformance.toString().equals(creditEventTypeCovered.toString())){
                 events = events.stream().filter(e -> e.eventType() != EventType.MD).collect(Collectors.toCollection(ArrayList::new));
-=======
-            if(!CommonUtils.isNull(ceEvent)){
-                events.removeIf(e -> e.eventType().equals(EventType.MD));
-                events.removeIf(e -> e.eventType().equals(EventType.FP) && e.eventTime().isAfter(ceEvent.eventTime()));
->>>>>>> bef38483
                 events.add(EventFactory.createEvent(ceEvent.eventTime(), EventType.XD, model.getAs("Currency"), new POF_XD_OPTNS(), new STF_XD_CEG(), model.getAs("ContractID")));
                 ContractEvent std = EventFactory.createEvent(ceEvent.eventTime().plus(CycleUtils.parsePeriod(model.getAs("SettlementPeriod"))), EventType.STD, model.getAs("Currency"), new POF_STD_CEG(), new STF_STD_CEG(), model.getAs("BusinessDayConvention"), model.getAs("ContractID"));
                 events.add(std);
