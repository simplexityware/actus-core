/*
 * Copyright (C) 2016 - present by ACTUS Financial Research Foundation
 *
 * Please see distribution for license.
 */
package org.actus.contracts;

import org.actus.AttributeConversionException;
import org.actus.attributes.ContractModelProvider;
import org.actus.externals.RiskFactorModelProvider;
import org.actus.events.ContractEvent;
import org.actus.states.StateSpace;
import org.actus.events.EventFactory;
import org.actus.time.ScheduleFactory;
import org.actus.conventions.contractrole.ContractRoleConvention;
import org.actus.types.ContractRole;
import org.actus.types.EndOfMonthConventionEnum;
import org.actus.types.EventType;
import org.actus.util.CommonUtils;
import org.actus.functions.clm.POF_IED_CLM;
import org.actus.functions.pam.STF_IED_PAM;
import org.actus.functions.pam.POF_MD_PAM;
import org.actus.functions.pam.STF_PR_PAM;
import org.actus.functions.pam.STF_RRF_PAM;
import org.actus.functions.clm.POF_IP_CLM;
import org.actus.functions.clm.STF_IP_CLM;
import org.actus.functions.pam.POF_IPCI_PAM;
import org.actus.functions.pam.STF_IPCI_PAM;
import org.actus.functions.pam.POF_RR_PAM;
import org.actus.functions.clm.STF_RR_CLM;
import org.actus.functions.pam.POF_FP_PAM;
import org.actus.functions.pam.STF_FP_PAM;


import java.time.LocalDateTime;
import java.util.*;

/**
 * Represents the Call Money payoff algorithm
 * 
 * @see <a https://www.actusfrf.org"></a>
 */
public final class CallMoney {

    // compute next n events
    public static ArrayList<ContractEvent> schedule(LocalDateTime to,
                                                    ContractModelProvider model) throws AttributeConversionException {
        ArrayList<ContractEvent> events = new ArrayList<ContractEvent>();

        // determine maturity of the contract
        LocalDateTime maturity = maturity(model,to);

        // initial exchange
        events.add(EventFactory.createEvent(model.getAs("InitialExchangeDate"), EventType.IED, model.getAs("Currency"), new POF_IED_CLM(), new STF_IED_PAM()));
        // principal redemption
<<<<<<< HEAD
        events.add(EventFactory.createEvent(maturity, StringUtils.EventType_MD, model.getAs("Currency"), new POF_MD_PAM(), new STF_PR_PAM()));
=======
        events.add(EventFactory.createEvent(maturity, EventType.PR, model.getAs("Currency"), new POF_PR_PAM(), new STF_PR_PAM()));
>>>>>>> f6f1b816
        // interest payment event
        events.add(EventFactory.createEvent(maturity, EventType.IP, model.getAs("Currency"), new POF_IP_CLM(), new STF_IP_CLM()));
        // interest payment capitalization (if specified)
        if (!CommonUtils.isNull(model.getAs("CycleOfInterestPayment"))) {
            events.addAll(EventFactory.createEvents(ScheduleFactory.createSchedule(model.getAs("CycleAnchorDateOfInterestPayment"),
                    maturity,
                    model.getAs("CycleOfInterestPayment"),
                    EndOfMonthConventionEnum.valueOf(model.getAs("EndOfMonthConvention")),false),
                    EventType.IPCI, model.getAs("Currency"), new POF_IPCI_PAM(), new STF_IPCI_PAM(), model.getAs("BusinessDayConvention")));
        }
        // rate reset
        Set<ContractEvent> rateResetEvents = EventFactory.createEvents(ScheduleFactory.createSchedule(model.<LocalDateTime>getAs("CycleAnchorDateOfRateReset"), maturity,
                model.getAs("CycleOfRateReset"), EndOfMonthConventionEnum.valueOf(model.getAs("EndOfMonthConvention")),false),
                EventType.RR, model.getAs("Currency"), new POF_RR_PAM(), new STF_RR_CLM(), model.getAs("BusinessDayConvention"));
        
        // adapt fixed rate reset event
        if(!CommonUtils.isNull(model.getAs("NextResetRate"))) {
            ContractEvent fixedEvent = rateResetEvents.stream().sorted().filter(e -> e.compareTo(EventFactory.createEvent(model.getAs("StatusDate"), EventType.AD, model.getAs("Currency"), null, null)) == 1).findFirst().get();
            fixedEvent.fStateTrans(new STF_RRF_PAM());
            fixedEvent.type(EventType.RRF);
            rateResetEvents.add(fixedEvent);
        }

        events.addAll(rateResetEvents);

        // fees (if specified)
        if (!CommonUtils.isNull(model.getAs("CycleOfFee"))) {
            events.addAll(EventFactory.createEvents(ScheduleFactory.createSchedule(model.getAs("CycleAnchorDateOfFee"), maturity,
                    model.getAs("CycleOfFee"), EndOfMonthConventionEnum.valueOf(model.getAs("EndOfMonthConvention")),false),
                    EventType.FP, model.getAs("Currency"), new POF_FP_PAM(), new STF_FP_PAM(), model.getAs("BusinessDayConvention")));
        }
        // remove all pre-status date events
        events.removeIf(e -> e.compareTo(EventFactory.createEvent(model.getAs("StatusDate"), EventType.AD, model.getAs("Currency"), null,
                null)) == -1);

        // remove all post to-date events
        events.removeIf(e -> e.compareTo(EventFactory.createEvent(to, EventType.AD, model.getAs("Currency"), null, null)) == 1);

        // sort the events in the payoff-list according to their time of occurence
        Collections.sort(events);

        return events;
    }

    // apply a set of events to the current state of a contract and return the post events state
    public static ArrayList<ContractEvent> apply(ArrayList<ContractEvent> events,
                                                 ContractModelProvider model,
                                                 RiskFactorModelProvider observer) throws AttributeConversionException {

        // initialize state space per status date
        StateSpace states = initStateSpace(model);

        // sort the events according to their time sequence
        Collections.sort(events);

        // apply events according to their time sequence to current state
        events.forEach(e -> e.eval(states, model, observer, model.getAs("DayCountConvention"), model.getAs("BusinessDayConvention")));

        // return evaluated events
        return events;
    }

    // determine maturity of the contract
    private static LocalDateTime maturity(ContractModelProvider model, LocalDateTime to) {
        LocalDateTime maturity = model.getAs("MaturityDate");
        if (CommonUtils.isNull(maturity)) {
            maturity = to;
        }
        return maturity;
    }

    private static StateSpace initStateSpace(ContractModelProvider model) throws AttributeConversionException {
        StateSpace states = new StateSpace();
        states.notionalScalingMultiplier = 1;
        states.interestScalingMultiplier = 1;

        // TODO: some attributes can be null
        states.statusDate = model.getAs("StatusDate");
        if (!model.<LocalDateTime>getAs("InitialExchangeDate").isAfter(model.getAs("StatusDate"))) {
            states.notionalPrincipal = ContractRoleConvention.roleSign(ContractRole.valueOf(model.getAs("ContractRole")))*model.<Double>getAs("NotionalPrincipal");
            states.nominalInterestRate = model.getAs("NominalInterestRate");
            states.accruedInterest = ContractRoleConvention.roleSign(ContractRole.valueOf(model.getAs("ContractRole")))*model.<Double>getAs("AccruedInterest");
            states.feeAccrued = model.getAs("FeeAccrued");
        }
        
        // return the initialized state space
        return states;
    }

}<|MERGE_RESOLUTION|>--- conflicted
+++ resolved
@@ -53,11 +53,7 @@
         // initial exchange
         events.add(EventFactory.createEvent(model.getAs("InitialExchangeDate"), EventType.IED, model.getAs("Currency"), new POF_IED_CLM(), new STF_IED_PAM()));
         // principal redemption
-<<<<<<< HEAD
         events.add(EventFactory.createEvent(maturity, StringUtils.EventType_MD, model.getAs("Currency"), new POF_MD_PAM(), new STF_PR_PAM()));
-=======
-        events.add(EventFactory.createEvent(maturity, EventType.PR, model.getAs("Currency"), new POF_PR_PAM(), new STF_PR_PAM()));
->>>>>>> f6f1b816
         // interest payment event
         events.add(EventFactory.createEvent(maturity, EventType.IP, model.getAs("Currency"), new POF_IP_CLM(), new STF_IP_CLM()));
         // interest payment capitalization (if specified)
