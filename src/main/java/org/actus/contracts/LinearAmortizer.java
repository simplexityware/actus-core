--- conflicted
+++ resolved
@@ -42,18 +42,14 @@
         LocalDateTime maturity = maturity(model);
 
         // initial exchange
-<<<<<<< HEAD
-        events.add(EventFactory.createEvent(model.getAs("InitialExchangeDate"), EventType.IED, model.getAs("Currency"), new POF_IED_PAM(), new STF_IED_LAM(), model.getAs("ContractID")));
-=======
         events.add(EventFactory.createEvent(
                 model.getAs("InitialExchangeDate"),
                 EventType.IED,
                 model.getAs("Currency"),
                 new POF_IED_PAM(),
-                new STF_IED_LAM())
+                new STF_IED_LAM(),
+                model.getAs("ContractID"))
         );
-
->>>>>>> 8868a1f0
         // principal redemption schedule
         Set<LocalDateTime> prSchedule = ScheduleFactory.createSchedule(
                 model.getAs("CycleAnchorDateOfPrincipalRedemption"),
@@ -65,23 +61,14 @@
         // -> chose right state transition function depending on ipcb attributes
         StateTransitionFunction stf=(!CommonUtils.isNull(model.getAs("InterestCalculationBase")) && model.getAs("InterestCalculationBase").equals(InterestCalculationBase.NTL))? new STF_PR_LAM() : new STF_PR2_LAM();
         // regular principal redemption events
-<<<<<<< HEAD
-        events.addAll(EventFactory.createEvents(prSchedule, EventType.PR,
-            model.getAs("Currency"), new POF_PR_LAM(), stf, model.getAs("BusinessDayConvention"), model.getAs("ContractID")));
-	// -> chose right Payoff function depending on maturity
-        PayOffFunction pof = (!CommonUtils.isNull(model.getAs("MaturityDate"))? new POF_MD_PAM():new POF_PR_LAM());
-	events.add(EventFactory.createEvent(maturity,EventType.PR,model.getAs("Currency"),pof,new STF_PR_LAM(), model.getAs("BusinessDayConvention"), model.getAs("ContractID")));
-        // purchase
-        if (!CommonUtils.isNull(model.getAs("PurchaseDate"))) {
-            events.add(EventFactory.createEvent(model.getAs("PurchaseDate"), EventType.PRD, model.getAs("Currency"), new POF_PRD_LAM(), new STF_PRD_LAM(), model.getAs("ContractID")));
-=======
         events.addAll(EventFactory.createEvents(
                 prSchedule,
                 EventType.PR,
                 model.getAs("Currency"),
                 new POF_PR_LAM(),
                 stf,
-                model.getAs("BusinessDayConvention"))
+                model.getAs("BusinessDayConvention"),
+                model.getAs("ContractID"))
         );
 
 	// -> chose right Payoff function depending on maturity
@@ -92,7 +79,8 @@
             model.getAs("Currency"),
             pof,
             new STF_PR_LAM(),
-            model.getAs("BusinessDayConvention"))
+            model.getAs("BusinessDayConvention"),
+            model.getAs("ContractID"))
         );
 
         // purchase
@@ -102,9 +90,9 @@
                     EventType.PRD,
                     model.getAs("Currency"),
                     new POF_PRD_LAM(),
-                    new STF_PRD_LAM())
+                    new STF_PRD_LAM(),
+                    model.getAs("ContractID"))
             );
->>>>>>> 8868a1f0
         }
 
         // -> chose right state transition function for IPCI depending on ipcb attributes
@@ -112,11 +100,6 @@
         // interest payment related
         if (!CommonUtils.isNull(model.getAs("CycleOfInterestPayment")) || !CommonUtils.isNull(model.getAs("CycleAnchorDateOfInterestPayment"))) {
             // raw interest payment events
-<<<<<<< HEAD
-            Set<ContractEvent> interestEvents = EventFactory.createEvents(ScheduleFactory.createSchedule(model.getAs("CycleAnchorDateOfInterestPayment"),maturity,
-                                                                                                        model.getAs("CycleOfInterestPayment"),model.getAs("EndOfMonthConvention"),true),
-                                                                                EventType.IP, model.getAs("Currency"), new POF_IP_LAM(), new STF_IP_PAM(), model.getAs("BusinessDayConvention"), model.getAs("ContractID"));
-=======
             Set<ContractEvent> interestEvents = EventFactory.createEvents(
                     ScheduleFactory.createSchedule(
                             model.getAs("CycleAnchorDateOfInterestPayment"),
@@ -129,9 +112,9 @@
                     model.getAs("Currency"),
                     new POF_IP_LAM(),
                     new STF_IP_PAM(),
-                    model.getAs("BusinessDayConvention")
+                    model.getAs("BusinessDayConvention"),
+                    model.getAs("ContractID")
             );
->>>>>>> 8868a1f0
             // adapt if interest capitalization set
             if (!CommonUtils.isNull(model.getAs("CapitalizationEndDate"))) {
                 // for all events with time <= IPCED && type == "IP" do
@@ -146,19 +129,15 @@
                     }
                 });
                 // also, remove any IP event exactly at IPCED and replace with an IPCI event
-<<<<<<< HEAD
-                interestEvents.remove(EventFactory.createEvent(model.getAs("CapitalizationEndDate"), EventType.IP,
-                                                                            model.getAs("Currency"), new POF_AD_PAM(), new STF_AD_PAM(), model.getAs("BusinessDayConvention"), model.getAs("ContractID")));
-=======
                 interestEvents.remove(EventFactory.createEvent(
                         model.getAs("CapitalizationEndDate"),
                         EventType.IP,
                         model.getAs("Currency"),
                         new POF_AD_PAM(),
                         new STF_AD_PAM(),
-                        model.getAs("BusinessDayConvention"))
+                        model.getAs("BusinessDayConvention"),
+                        model.getAs("ContractID"))
                 );
->>>>>>> 8868a1f0
             }
             events.addAll(interestEvents);
         }else if(!CommonUtils.isNull(model.getAs("CapitalizationEndDate"))) {
@@ -182,11 +161,6 @@
         events.addAll(rateResetEvents);
         // fees (if specified)
         if (!CommonUtils.isNull(model.getAs("CycleOfFee"))) { 
-<<<<<<< HEAD
-            events.addAll(EventFactory.createEvents(ScheduleFactory.createSchedule(model.getAs("CycleAnchorDateOfFee"), maturity,
-                                                                            model.getAs("CycleOfFee"), model.getAs("EndOfMonthConvention")),
-                                            EventType.FP, model.getAs("Currency"), new POF_FP_PAM(), new STF_FP_LAM(), model.getAs("BusinessDayConvention"), model.getAs("ContractID")));
-=======
             events.addAll(EventFactory.createEvents(
                     ScheduleFactory.createSchedule(
                             model.getAs("CycleAnchorDateOfFee"),
@@ -198,9 +172,9 @@
                     model.getAs("Currency"),
                     new POF_FP_PAM(),
                     new STF_FP_LAM(),
-                    model.getAs("BusinessDayConvention"))
+                    model.getAs("BusinessDayConvention"),
+                    model.getAs("ContractID"))
             );
->>>>>>> 8868a1f0
         }
         // scaling (if specified)
         if (!CommonUtils.isNull(model.getAs("ScalingEffect")) && (model.<String>getAs("ScalingEffect").contains("I") || model.<String>getAs("ScalingEffect").contains("N"))) { 
@@ -223,21 +197,14 @@
         }
 
         // remove all pre-status date events
-<<<<<<< HEAD
         events.removeIf(e -> e.compareTo(EventFactory.createEvent(model.getAs("StatusDate"), EventType.AD, model.getAs("Currency"), null, null, model.getAs("ContractID"))) == -1);
-
-        // remove all post to-date events
-        events.removeIf(e -> e.compareTo(EventFactory.createEvent(to, EventType.AD, model.getAs("Currency"), null, null, model.getAs("ContractID"))) == 1);
-=======
-        events.removeIf(e -> e.compareTo(EventFactory.createEvent(model.getAs("StatusDate"), EventType.AD, model.getAs("Currency"), null, null)) == -1);
         if(CommonUtils.isNull(to)){
             to = maturity;
         }
 
         // remove all post to-date events
-        ContractEvent postDate = EventFactory.createEvent(to, EventType.AD, model.getAs("Currency"), null, null);
+        ContractEvent postDate = EventFactory.createEvent(to, EventType.AD, model.getAs("Currency"), null, null, model.getAs("ContractID"));
         events.removeIf(e -> e.compareTo(postDate)== 1);
->>>>>>> 8868a1f0
 
         // sort the events in the payoff-list according to their time of occurence
         Collections.sort(events);
@@ -333,4 +300,4 @@
         return states;
     }
 
-}
+}