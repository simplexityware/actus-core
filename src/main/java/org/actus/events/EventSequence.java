/*
 * Copyright (C) 2016 - present by ACTUS Financial Research Foundation
 *
 * Please see distribution for license.
 */
package org.actus.events;

import org.actus.types.EventType;

/**
 * Component that represents the sequence of {@link ContractEvent}s at a certain time
 * <p>
 * Various {@link ContractEvent}s happen during the lifetime of a {@ContractType}. Some
 * events may happen at exactly the same point in time. In this case, the {@code EventSequence}
 * defines the sequence in which the events are being processed. Therefore, events are ordered
 * according to their time and processing order (i.e. event sequence) represented by a time
 * offset in the {@link EventSeries}. 
 * <p>
 * This component contains all definitions of event sequence time offsets which
 * are being used when ordering events in the {@link EventSeries}.
 */
public final class EventSequence {
<<<<<<< HEAD
  
  private EventSequence() {
    // do nothing used in static sense only
  }
  
  	/**
	 * Returns the upper bound on the time offsets for the event sequence
	 * 
	 */
  public static int upperBound() {
    return 900;
  }
  
  	/**
	 * Returns the time offset according to the event sequence for a particular event type
	 * 
	 * @param eventType the event type for which to return the time offset
	 * @return the time offset
	 */
  public static int timeOffset(EventType eventType) {
      int offset = 0;
switch (eventType) {
    case IED:
        offset = 20;
        break;
    case PR:
        offset = 30;
        break;
    case IP:
        offset = 40;
        break;
    case IPFX:
        offset = 40;
        break;
    case IPFL:
        offset = 45;
        break;
    case IPCI:
        offset = 40;
        break;
      case FP:
        offset = 60;
        break;
      case DV:
        offset = 70;
        break;
      case MR:
        offset = 80;
        break;
      case RRF:
        offset = 100;
        break;
      case RR:
        offset = 100;
        break;
      case SC:
        offset = 110;
        break;
      case IPCB:
        offset = 120;
        break;
      case PRD:
        offset = 130;
        break;
      case TD:
        offset = 140;
        break;
      case STD:
        offset = 150;
        break;
      case MD:
        offset = 160;
        break;
    case AD:
        offset = 950;
        break;
}
=======
>>>>>>> fa85e5b6

    private EventSequence() {
        // do nothing used in static sense only
    }

    /**
     * Returns the upper bound on the time offsets for the event sequence
     *
     */
    public static int upperBound() {
        return 900;
    }

    /**
     * Returns the time offset according to the event sequence for a particular event type
     *
     * @param eventType the event type for which to return the time offset
     * @return the time offset
     */
    public static int timeOffset(EventType eventType) {
        int offset = 0;
        switch (eventType) {
            case IED:
                offset = 20;
                break;
            case PR:
                offset = 30;
                break;
            case IP:
                offset = 40;
                break;
            case IPCI:
                offset = 40;
                break;
            case FP:
                offset = 60;
                break;
            case DV:
                offset = 70;
                break;
            case MR:
                offset = 80;
                break;
            case RRF:
                offset = 100;
                break;
            case RR:
                offset = 100;
                break;
            case PRF:
                offset = 105;
                break;
            case SC:
                offset = 110;
                break;
            case IPCB:
                offset = 120;
                break;
            case PRD:
                offset = 130;
                break;
            case TD:
                offset = 140;
                break;
            case STD:
                offset = 150;
                break;
            case MD:
                offset = 160;
                break;
            case AD:
                offset = 950;
                break;
        }

        return offset;
    }

}<|MERGE_RESOLUTION|>--- conflicted
+++ resolved
@@ -20,7 +20,6 @@
  * are being used when ordering events in the {@link EventSeries}.
  */
 public final class EventSequence {
-<<<<<<< HEAD
   
   private EventSequence() {
     // do nothing used in static sense only
@@ -76,6 +75,9 @@
       case RR:
         offset = 100;
         break;
+     case PRF:
+        offset = 105;
+        break;
       case SC:
         offset = 110;
         break;
@@ -98,84 +100,7 @@
         offset = 950;
         break;
 }
-=======
->>>>>>> fa85e5b6
-
-    private EventSequence() {
-        // do nothing used in static sense only
-    }
-
-    /**
-     * Returns the upper bound on the time offsets for the event sequence
-     *
-     */
-    public static int upperBound() {
-        return 900;
-    }
-
-    /**
-     * Returns the time offset according to the event sequence for a particular event type
-     *
-     * @param eventType the event type for which to return the time offset
-     * @return the time offset
-     */
-    public static int timeOffset(EventType eventType) {
-        int offset = 0;
-        switch (eventType) {
-            case IED:
-                offset = 20;
-                break;
-            case PR:
-                offset = 30;
-                break;
-            case IP:
-                offset = 40;
-                break;
-            case IPCI:
-                offset = 40;
-                break;
-            case FP:
-                offset = 60;
-                break;
-            case DV:
-                offset = 70;
-                break;
-            case MR:
-                offset = 80;
-                break;
-            case RRF:
-                offset = 100;
-                break;
-            case RR:
-                offset = 100;
-                break;
-            case PRF:
-                offset = 105;
-                break;
-            case SC:
-                offset = 110;
-                break;
-            case IPCB:
-                offset = 120;
-                break;
-            case PRD:
-                offset = 130;
-                break;
-            case TD:
-                offset = 140;
-                break;
-            case STD:
-                offset = 150;
-                break;
-            case MD:
-                offset = 160;
-                break;
-            case AD:
-                offset = 950;
-                break;
-        }
-
-        return offset;
+    return offset;
     }
 
 }