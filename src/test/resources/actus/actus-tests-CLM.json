--- conflicted
+++ resolved
@@ -137,11 +137,7 @@
                 "currency": "CHF"
             },
             {
-<<<<<<< HEAD
-                "eventDate": "2015-09-20T00",
-=======
-                "eventDate": "2015-09-20T00:00",
->>>>>>> ec063105
+                "eventDate": "2015-09-20T00:00",
                 "eventType": "MD",
                 "payoff": -1019.88887159849,
                 "notionalPrincipal": 0,
@@ -297,36 +293,6 @@
                 "nominalInterestRate": 0,
                 "accruedInterest": 0,
                 "currency": "USD"
-<<<<<<< HEAD
-=======
-            },
-            {
-                "eventDate": "2015-09-14T00:00",
-                "eventType": "IPCI",
-                "payoff": 0,
-                "notionalPrincipal": 1018.28057229554,
-                "nominalInterestRate": 0.12,
-                "accruedInterest": 0,
-                "currency": "USD"
-            },
-            {
-                "eventDate": "2015-09-20T00:00",
-                "eventType": "IP",
-                "payoff": 2.00866304671998,
-                "notionalPrincipal": 1018.28057229554,
-                "nominalInterestRate": 0.12,
-                "accruedInterest": 0,
-                "currency": "USD"
-            },
-            {
-                "eventDate": "2015-09-20T00:00",
-                "eventType": "MD",
-                "payoff": 1018.28057229554,
-                "notionalPrincipal": 0,
-                "nominalInterestRate": 0,
-                "accruedInterest": 0,
-                "currency": "USD"
->>>>>>> ec063105
             }
         ]
     },
@@ -905,13 +871,8 @@
                 "currency": "EUR"
             },
             {
-<<<<<<< HEAD
                 "eventDate": "2015-10-21T00:00",
                 "eventType": "STD",
-=======
-                "eventDate": "2015-09-20T00:00",
-                "eventType": "MD",
->>>>>>> ec063105
                 "payoff": -1004.23657211746,
                 "notionalPrincipal": 0,
                 "nominalInterestRate": 0,
@@ -1262,11 +1223,7 @@
             },
             {
                 "eventDate": "2016-05-20T00:00",
-<<<<<<< HEAD
                 "eventType": "STD",
-=======
-                "eventType": "MD",
->>>>>>> ec063105
                 "payoff": 1009.55042104238,
                 "notionalPrincipal": 0,
                 "nominalInterestRate": 0,
@@ -1603,8 +1560,7 @@
                 "currency": "CHF"
             },
             {
-<<<<<<< HEAD
-                "eventDate": "2015-09-24T00",
+                "eventDate": "2015-09-24T00:00",
                 "eventType": "XD",
                 "payoff": 0,
                 "notionalPrincipal": 1000,
@@ -1613,10 +1569,7 @@
                 "currency": "CHF"
             },
             {
-                "eventDate": "2015-09-24T00",
-=======
                 "eventDate": "2015-09-24T00:00",
->>>>>>> ec063105
                 "eventType": "IP",
                 "payoff": 10.8493150684932,
                 "notionalPrincipal": 1000,
@@ -1625,11 +1578,7 @@
                 "currency": "CHF"
             },
             {
-<<<<<<< HEAD
-                "eventDate": "2015-09-24T00",
-=======
                 "eventDate": "2015-09-24T00:00",
->>>>>>> ec063105
                 "eventType": "MD",
                 "payoff": 1000,
                 "notionalPrincipal": 0,
@@ -1802,11 +1751,7 @@
                 "currency": "USD"
             },
             {
-<<<<<<< HEAD
-                "eventDate": "2015-12-31T00",
-=======
                 "eventDate": "2015-12-31T00:00",
->>>>>>> ec063105
                 "eventType": "MD",
                 "payoff": -1000,
                 "notionalPrincipal": 0,
