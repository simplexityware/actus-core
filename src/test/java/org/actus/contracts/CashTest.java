/*
 * Copyright (C) 2016 - present by ACTUS Financial Research Foundation
 *
 * Please see distribution for license.
 */
package org.actus.contracts;

import org.actus.events.EventFactory;
import org.actus.functions.csh.STF_AD_CSH;
import org.actus.functions.pam.POF_AD_PAM;
import org.actus.testutils.ContractTestUtils;
import org.actus.testutils.TestData;
import org.actus.testutils.ObservedDataSet;
import org.actus.testutils.ResultSet;
import org.actus.testutils.DataObserver;
import org.actus.attributes.ContractModel;
import org.actus.events.ContractEvent;

import java.time.LocalDateTime;
import java.util.Map;
import java.util.Set;
import java.util.List;
import java.util.ArrayList;
import java.util.stream.Stream;
import java.util.stream.Collectors;
import java.time.LocalDateTime;

import org.actus.time.ScheduleFactory;
import org.actus.types.EndOfMonthConventionEnum;
import org.actus.types.EventType;
import org.junit.jupiter.api.Assertions;
import org.junit.jupiter.api.TestFactory;
import org.junit.jupiter.api.DynamicTest;


public class CashTest {
    @TestFactory
    public Stream<DynamicTest> test() {
        String testFile = "./src/test/resources/actus/actus-tests-csh.json";

        // read tests from file
        Map<String, TestData> tests = ContractTestUtils.readTests(testFile);

        // get ids of tests
        Set<String> testIds = tests.keySet();

        // go through test-id and perform test
        return testIds.stream().map(testId -> {
            // extract test for test ID
            TestData test = tests.get(testId);

            // create market model from data
            List<ObservedDataSet> dataObserved = new ArrayList<ObservedDataSet>(test.getDataObserved().values());
            DataObserver observer = ContractTestUtils.createObserver(dataObserved);

            List<Map<String,Object>> eventsObserved = test.getEventsObserved();

            // create contract model from data
            ContractModel terms = ContractTestUtils.createModel(tests.get(testId).getTerms());

            // compute and evaluate schedule
<<<<<<< HEAD
            ArrayList<ContractEvent> schedule = Cash.schedule(LocalDateTime.parse(tests.get(testId).getto()), terms);
            schedule.addAll(ContractTestUtils.readObservedEvents(tests.get(testId).getEventsObserved(),terms));
=======
            ArrayList<ContractEvent> schedule = Cash.schedule(terms.getAs("MaturityDate"), terms);
            schedule.add(EventFactory.createEvent(
                    LocalDateTime.parse((String)eventsObserved.get(0).get("time")),
                    EventType.AD,
                    terms.getAs("Currency"),
                    new POF_AD_PAM(),
                    new STF_AD_CSH(),
                    terms.getAs("ContractID"))
            );
>>>>>>> fa85e5b6
            schedule = Cash.apply(schedule, terms, observer);

            // transform schedule to event list and return
            List<ResultSet> computedResults = schedule.stream().map(e -> { 
                ResultSet results = new ResultSet();
                results.setEventDate(e.eventTime().toString());
                results.setEventType(e.eventType());
                results.setPayoff(e.payoff());
                results.setCurrency(e.currency());
                results.setNotionalPrincipal(e.states().notionalPrincipal);
                results.setNominalInterestRate(e.states().nominalInterestRate);
                results.setAccruedInterest(e.states().accruedInterest);
                return results;
            }).collect(Collectors.toList());

            // extract test results
            List<ResultSet> expectedResults = test.getResults();
            
            // round results to available precision
            computedResults.forEach(result -> result.roundTo(12));
            expectedResults.forEach(result -> result.roundTo(12));

            // create dynamic test
            return DynamicTest.dynamicTest("Test: " + testId,
                () -> Assertions.assertArrayEquals(expectedResults.toArray(), computedResults.toArray()));
        });
    }
}<|MERGE_RESOLUTION|>--- conflicted
+++ resolved
@@ -59,20 +59,8 @@
             ContractModel terms = ContractTestUtils.createModel(tests.get(testId).getTerms());
 
             // compute and evaluate schedule
-<<<<<<< HEAD
             ArrayList<ContractEvent> schedule = Cash.schedule(LocalDateTime.parse(tests.get(testId).getto()), terms);
             schedule.addAll(ContractTestUtils.readObservedEvents(tests.get(testId).getEventsObserved(),terms));
-=======
-            ArrayList<ContractEvent> schedule = Cash.schedule(terms.getAs("MaturityDate"), terms);
-            schedule.add(EventFactory.createEvent(
-                    LocalDateTime.parse((String)eventsObserved.get(0).get("time")),
-                    EventType.AD,
-                    terms.getAs("Currency"),
-                    new POF_AD_PAM(),
-                    new STF_AD_CSH(),
-                    terms.getAs("ContractID"))
-            );
->>>>>>> fa85e5b6
             schedule = Cash.apply(schedule, terms, observer);
 
             // transform schedule to event list and return
