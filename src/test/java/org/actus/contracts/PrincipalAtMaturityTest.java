--- conflicted
+++ resolved
@@ -17,429 +17,15 @@
 import java.util.Set;
 import java.util.List;
 import java.util.ArrayList;
-<<<<<<< HEAD
 import java.util.stream.Stream;
 import java.util.stream.Collectors;
 
 import static org.junit.jupiter.api.Assertions.assertEquals;
 import org.junit.jupiter.api.TestFactory;
 import org.junit.jupiter.api.DynamicTest;
-=======
-import java.time.LocalDateTime;
 
-import org.actus.time.ScheduleFactory;
-import org.actus.types.EndOfMonthConventionEnum;
-import org.actus.types.EventType;
-import org.junit.Test;
-import org.junit.Rule;
-import org.junit.rules.ExpectedException;
 
 public class PrincipalAtMaturityTest {
-    
-    class MarketModel implements RiskFactorModelProvider {
-        public Set<String> keys() {
-            Set<String> keys = new HashSet<String>();
-            return keys;
-        }
-
-        @Override
-        public double stateAt(String id,LocalDateTime time,StateSpace contractStates,ContractModelProvider contractAttributes) {
-            return 0.0;    
-        }
-
-    }
-    
-    @Rule
-    public ExpectedException thrown = ExpectedException.none();
-    
-    @Test
-    public void test_PAM_schedule_MandatoryAttributes() {
-        thrown = ExpectedException.none();
-        // define attributes
-        Map<String, String> map = new HashMap<String, String>();
-        map.put("ContractType", "PAM");
-        map.put("Calendar", "NoHolidayCalendar");
-        map.put("StatusDate", "2016-01-01T00:00:00");
-        map.put("ContractRole", "RPA");
-        map.put("LegalEntityIDCounterparty", "CORP-XY");
-        map.put("DayCountConvention", "A/AISDA");
-        map.put("Currency", "USD");
-        map.put("InitialExchangeDate", "2016-01-02T00:00:00");
-        map.put("MaturityDate", "2017-01-01T00:00:00");
-        map.put("NotionalPrincipal", "1000.0");
-        // parse attributes
-        ContractModel model = ContractModel.parse(map);
-
-        // compute schedule
-        ArrayList<ContractEvent> schedule = PrincipalAtMaturity.schedule(LocalDateTime.parse(map.get("MaturityDate")),model); 
-
-        // add analysis events
-        schedule.addAll(EventFactory.createEvents(
-            ScheduleFactory.createSchedule(model.getAs("InitialExchangeDate"),model.<LocalDateTime>getAs("InitialExchangeDate").plusMonths(6),"1M-", EndOfMonthConventionEnum.SD),
-            EventType.AD, model.getAs("Currency"), new POF_AD_PAM(), new STF_AD_PAM()));
-    
-        // define risk factor model
-        MarketModel riskFactors = new MarketModel();
-
-        // apply events
-        ArrayList<ContractEvent> events = PrincipalAtMaturity.apply(schedule,model,riskFactors);
-    }
-    
-    @Test
-    public void test_PAM_schedule_withIPatMD() {
-        thrown = ExpectedException.none();
-        Map<String, String> map = new HashMap<String, String>();
-        map.put("ContractType", "PAM");
-        map.put("Calendar", "NoHolidayCalendar");
-        map.put("StatusDate", "2016-01-01T00:00:00");
-        map.put("ContractRole", "RPA");
-        map.put("LegalEntityIDCounterparty", "CORP-XY");
-        map.put("DayCountConvention", "A/AISDA");
-        map.put("Currency", "USD");
-        map.put("InitialExchangeDate", "2016-01-02T00:00:00");
-        map.put("MaturityDate", "2017-01-01T00:00:00");
-        map.put("NotionalPrincipal", "1000.0");
-        map.put("NominalInterestRate","0.01");
-        // parse attributes
-        ContractModel model = ContractModel.parse(map);
-
-        // compute schedule
-        ArrayList<ContractEvent> schedule = PrincipalAtMaturity.schedule(LocalDateTime.parse(map.get("MaturityDate")),model); 
-
-        // add analysis events
-        schedule.addAll(EventFactory.createEvents(
-            ScheduleFactory.createSchedule(model.getAs("InitialExchangeDate"),model.<LocalDateTime>getAs("InitialExchangeDate").plusMonths(6),"1M-",EndOfMonthConventionEnum.SD),
-            EventType.AD, model.getAs("Currency"), new POF_AD_PAM(), new STF_AD_PAM()));
-    
-        // define risk factor model
-        MarketModel riskFactors = new MarketModel();
-
-        // apply events
-        ArrayList<ContractEvent> events = PrincipalAtMaturity.apply(schedule,model,riskFactors);
-    }
-    
-    @Test
-    public void test_PAM_schedule_withIPCL() {
-        thrown = ExpectedException.none();
-        Map<String, String> map = new HashMap<String, String>();
-        map.put("ContractType", "PAM");
-        map.put("Calendar", "NoHolidayCalendar");
-        map.put("StatusDate", "2016-01-01T00:00:00");
-        map.put("ContractRole", "RPA");
-        map.put("LegalEntityIDCounterparty", "CORP-XY");
-        map.put("DayCountConvention", "A/AISDA");
-        map.put("Currency", "USD");
-        map.put("InitialExchangeDate", "2016-01-02T00:00:00");
-        map.put("MaturityDate", "2017-01-01T00:00:00");
-        map.put("NotionalPrincipal", "1000.0");
-        map.put("NominalInterestRate","0.01");
-        map.put("CycleOfInterestPayment","1Q-");
-        // parse attributes
-        ContractModel model = ContractModel.parse(map);
-
-        // compute schedule
-        ArrayList<ContractEvent> schedule = PrincipalAtMaturity.schedule(LocalDateTime.parse(map.get("MaturityDate")),model); 
-
-        // add analysis events
-        schedule.addAll(EventFactory.createEvents(
-            ScheduleFactory.createSchedule(model.getAs("InitialExchangeDate"),model.<LocalDateTime>getAs("InitialExchangeDate").plusMonths(6),"1M-",EndOfMonthConventionEnum.SD),
-            EventType.AD, model.getAs("Currency"), new POF_AD_PAM(), new STF_AD_PAM()));
-    
-        // define risk factor model
-        MarketModel riskFactors = new MarketModel();
-
-        // apply events
-        ArrayList<ContractEvent> events = PrincipalAtMaturity.apply(schedule,model,riskFactors);
-        System.out.println(events);
-    }
-    
-    @Test
-    public void test_PAM_schedule_withIPCLandIPANX() {
-        thrown = ExpectedException.none();
-        Map<String, String> map = new HashMap<String, String>();
-        map.put("ContractType", "PAM");
-        map.put("Calendar", "NoHolidayCalendar");
-        map.put("StatusDate", "2016-01-01T00:00:00");
-        map.put("ContractRole", "RPA");
-        map.put("LegalEntityIDCounterparty", "CORP-XY");
-        map.put("DayCountConvention", "A/AISDA");
-        map.put("Currency", "USD");
-        map.put("InitialExchangeDate", "2016-01-02T00:00:00");
-        map.put("MaturityDate", "2017-01-01T00:00:00");
-        map.put("NotionalPrincipal", "1000.0");
-        map.put("NominalInterestRate","0.01");
-        map.put("CycleOfInterestPayment","1Q-");
-        map.put("CycleAnchorDateOfInterestPayment","2016-06-01T00:00:00");
-        // parse attributes
-        ContractModel model = ContractModel.parse(map);
-
-        // compute schedule
-        ArrayList<ContractEvent> schedule = PrincipalAtMaturity.schedule(LocalDateTime.parse(map.get("MaturityDate")),model); 
-
-        // add analysis events
-        schedule.addAll(EventFactory.createEvents(
-            ScheduleFactory.createSchedule(model.getAs("InitialExchangeDate"),model.<LocalDateTime>getAs("InitialExchangeDate").plusMonths(6),"1M-",EndOfMonthConventionEnum.SD),
-            EventType.AD, model.getAs("Currency"), new POF_AD_PAM(), new STF_AD_PAM()));
-    
-        // define risk factor model
-        MarketModel riskFactors = new MarketModel();
-
-        // apply events
-        ArrayList<ContractEvent> events = PrincipalAtMaturity.apply(schedule,model,riskFactors);
-    }
-    
-    @Test
-    public void test_PAM_schedule_withIP_withRRCLandRRANX() {
-        thrown = ExpectedException.none();
-        Map<String, String> map = new HashMap<String, String>();
-        map.put("ContractType", "PAM");
-        map.put("Calendar", "NoHolidayCalendar");
-        map.put("StatusDate", "2016-01-01T00:00:00");
-        map.put("ContractRole", "RPA");
-        map.put("LegalEntityIDCounterparty", "CORP-XY");
-        map.put("DayCountConvention", "A/AISDA");
-        map.put("Currency", "USD");
-        map.put("InitialExchangeDate", "2016-01-02T00:00:00");
-        map.put("MaturityDate", "2017-01-01T00:00:00");
-        map.put("NotionalPrincipal", "1000.0");
-        map.put("NominalInterestRate","0.01");
-        map.put("CycleOfInterestPayment","1Q-");
-        map.put("CycleOfRateReset","1Q-");
-        map.put("CycleAnchorDateOfRateReset","2016-06-01T00:00:00");
-        // parse attributes
-        ContractModel model = ContractModel.parse(map);
-
-        // compute schedule
-        ArrayList<ContractEvent> schedule = PrincipalAtMaturity.schedule(LocalDateTime.parse(map.get("MaturityDate")),model); 
-
-        // add analysis events
-        schedule.addAll(EventFactory.createEvents(
-            ScheduleFactory.createSchedule(model.getAs("InitialExchangeDate"),model.<LocalDateTime>getAs("InitialExchangeDate").plusMonths(6),"1M-",EndOfMonthConventionEnum.SD),
-            EventType.AD, model.getAs("Currency"), new POF_AD_PAM(), new STF_AD_PAM()));
-    
-        // define risk factor model
-        MarketModel riskFactors = new MarketModel();
-
-        // apply events
-        ArrayList<ContractEvent> events = PrincipalAtMaturity.apply(schedule,model,riskFactors);
-    }
-
-    @Test
-    public void test_PAM_schedule_withIP_withRRCLandRRANX_withRRNXT() {
-        thrown = ExpectedException.none();
-        Map<String, String> map = new HashMap<String, String>();
-        map.put("ContractType", "PAM");
-        map.put("Calendar", "NoHolidayCalendar");
-        map.put("StatusDate", "2016-01-01T00:00:00");
-        map.put("ContractRole", "RPA");
-        map.put("LegalEntityIDCounterparty", "CORP-XY");
-        map.put("DayCountConvention", "A/AISDA");
-        map.put("Currency", "USD");
-        map.put("InitialExchangeDate", "2016-01-02T00:00:00");
-        map.put("MaturityDate", "2017-01-01T00:00:00");
-        map.put("NotionalPrincipal", "1000.0");
-        map.put("NominalInterestRate","0.01");
-        map.put("CycleOfInterestPayment","1Q-");
-        map.put("CycleOfRateReset","1Q-");
-        map.put("CycleAnchorDateOfRateReset","2016-06-01T00:00:00");
-        map.put("NextResetRate","0.2");
-        // parse attributes
-        ContractModel model = ContractModel.parse(map);
-
-        // compute schedule
-        ArrayList<ContractEvent> schedule = PrincipalAtMaturity.schedule(LocalDateTime.parse(map.get("MaturityDate")),model); 
-
-        // add analysis events
-        schedule.addAll(EventFactory.createEvents(
-            ScheduleFactory.createSchedule(model.getAs("InitialExchangeDate"),model.<LocalDateTime>getAs("InitialExchangeDate").plusMonths(6),"1M-",EndOfMonthConventionEnum.SD),
-            EventType.AD, model.getAs("Currency"), new POF_AD_PAM(), new STF_AD_PAM()));
-    
-        // define risk factor model
-        MarketModel riskFactors = new MarketModel();
-
-        // apply events
-        ArrayList<ContractEvent> events = PrincipalAtMaturity.apply(schedule,model,riskFactors);
-    }
-    
-    @Test
-    public void test_PAM_schedule_withIP_withRR_withSCwhere000() {
-        thrown = ExpectedException.none();
-        Map<String, String> map = new HashMap<String, String>();
-        map.put("ContractType", "PAM");
-        map.put("Calendar", "NoHolidayCalendar");
-        map.put("StatusDate", "2016-01-01T00:00:00");
-        map.put("ContractRole", "RPA");
-        map.put("LegalEntityIDCounterparty", "CORP-XY");
-        map.put("DayCountConvention", "A/AISDA");
-        map.put("Currency", "USD");
-        map.put("InitialExchangeDate", "2016-01-02T00:00:00");
-        map.put("MaturityDate", "2017-01-01T00:00:00");
-        map.put("NotionalPrincipal", "1000.0");
-        map.put("NominalInterestRate","0.01");
-        map.put("CycleOfInterestPayment","1Q-");
-        map.put("CycleOfRateReset","1Q-");
-        map.put("ScalingEffect","000");
-        // parse attributes
-        ContractModel model = ContractModel.parse(map);
-
-        // compute schedule
-        ArrayList<ContractEvent> schedule = PrincipalAtMaturity.schedule(LocalDateTime.parse(map.get("MaturityDate")),model); 
-
-        // add analysis events
-        schedule.addAll(EventFactory.createEvents(
-            ScheduleFactory.createSchedule(model.getAs("InitialExchangeDate"),model.<LocalDateTime>getAs("InitialExchangeDate").plusMonths(6),"1M-",EndOfMonthConventionEnum.SD),
-            EventType.AD, model.getAs("Currency"), new POF_AD_PAM(), new STF_AD_PAM()));
-    
-        // define risk factor model
-        MarketModel riskFactors = new MarketModel();
-
-        // apply events
-        ArrayList<ContractEvent> events = PrincipalAtMaturity.apply(schedule,model,riskFactors);
-    }
-    
-    @Test
-    public void test_PAM_schedule_withIP_withRR_withSCwhereI00() {
-        thrown = ExpectedException.none();
-        Map<String, String> map = new HashMap<String, String>();
-        map.put("ContractType", "PAM");
-        map.put("Calendar", "NoHolidayCalendar");
-        map.put("StatusDate", "2016-01-01T00:00:00");
-        map.put("ContractRole", "RPA");
-        map.put("LegalEntityIDCounterparty", "CORP-XY");
-        map.put("DayCountConvention", "A/AISDA");
-        map.put("Currency", "USD");
-        map.put("InitialExchangeDate", "2016-01-02T00:00:00");
-        map.put("MaturityDate", "2017-01-01T00:00:00");
-        map.put("NotionalPrincipal", "1000.0");
-        map.put("NominalInterestRate","0.01");
-        map.put("CycleOfInterestPayment","1Q-");
-        map.put("CycleOfRateReset","1Q-");
-        map.put("ScalingEffect","I00");
-        // parse attributes
-        ContractModel model = ContractModel.parse(map);
-
-        // compute schedule
-        ArrayList<ContractEvent> schedule = PrincipalAtMaturity.schedule(LocalDateTime.parse(map.get("MaturityDate")),model); 
-
-        // add analysis events
-        schedule.addAll(EventFactory.createEvents(
-            ScheduleFactory.createSchedule(model.getAs("InitialExchangeDate"),model.<LocalDateTime>getAs("InitialExchangeDate").plusMonths(6),"1M-",EndOfMonthConventionEnum.SD),
-            EventType.AD, model.getAs("Currency"), new POF_AD_PAM(), new STF_AD_PAM()));
-    
-        // define risk factor model
-        MarketModel riskFactors = new MarketModel();
-
-        // apply events
-        ArrayList<ContractEvent> events = PrincipalAtMaturity.apply(schedule,model,riskFactors);
-    }
-    
-    @Test
-    public void test_PAM_schedule_withIP_withRR_withSCwhereIN0() {
-        thrown = ExpectedException.none();
-        Map<String, String> map = new HashMap<String, String>();
-        map.put("ContractType", "PAM");
-        map.put("Calendar", "NoHolidayCalendar");
-        map.put("StatusDate", "2016-01-01T00:00:00");
-        map.put("ContractRole", "RPA");
-        map.put("LegalEntityIDCounterparty", "CORP-XY");
-        map.put("DayCountConvention", "A/AISDA");
-        map.put("Currency", "USD");
-        map.put("InitialExchangeDate", "2016-01-02T00:00:00");
-        map.put("MaturityDate", "2017-01-01T00:00:00");
-        map.put("NotionalPrincipal", "1000.0");
-        map.put("NominalInterestRate","0.01");
-        map.put("CycleOfInterestPayment","1Q-");
-        map.put("CycleOfRateReset","1Q-");
-        map.put("ScalingEffect","IN0");
-        // parse attributes
-        ContractModel model = ContractModel.parse(map);
-
-        // compute schedule
-        ArrayList<ContractEvent> schedule = PrincipalAtMaturity.schedule(LocalDateTime.parse(map.get("MaturityDate")),model); 
-
-        // add analysis events
-        schedule.addAll(EventFactory.createEvents(
-            ScheduleFactory.createSchedule(model.getAs("InitialExchangeDate"),model.<LocalDateTime>getAs("InitialExchangeDate").plusMonths(6),"1M-",EndOfMonthConventionEnum.SD),
-            EventType.AD, model.getAs("Currency"), new POF_AD_PAM(), new STF_AD_PAM()));
-    
-        // define risk factor model
-        MarketModel riskFactors = new MarketModel();
-
-        // apply events
-        ArrayList<ContractEvent> events = PrincipalAtMaturity.apply(schedule,model,riskFactors);
-    }
-    
-    @Test
-    public void test_PAM_schedule_withIP_withRR_withSCwhereIN0_withSCCL() {
-        thrown = ExpectedException.none();
-        Map<String, String> map = new HashMap<String, String>();
-        map.put("ContractType", "PAM");
-        map.put("Calendar", "NoHolidayCalendar");
-        map.put("StatusDate", "2016-01-01T00:00:00");
-        map.put("ContractRole", "RPA");
-        map.put("LegalEntityIDCounterparty", "CORP-XY");
-        map.put("DayCountConvention", "A/AISDA");
-        map.put("Currency", "USD");
-        map.put("InitialExchangeDate", "2016-01-02T00:00:00");
-        map.put("MaturityDate", "2017-01-01T00:00:00");
-        map.put("NotionalPrincipal", "1000.0");
-        map.put("NominalInterestRate","0.01");
-        map.put("CycleOfInterestPayment","1Q-");
-        map.put("CycleOfRateReset","1Q-");
-        map.put("ScalingEffect","IN0");
-        map.put("CycleOfScalingIndex","1Q-");
-        // parse attributes
-        ContractModel model = ContractModel.parse(map);
-
-        // compute schedule
-        ArrayList<ContractEvent> schedule = PrincipalAtMaturity.schedule(LocalDateTime.parse(map.get("MaturityDate")),model); 
-
-        // add analysis events
-        schedule.addAll(EventFactory.createEvents(
-            ScheduleFactory.createSchedule(model.getAs("InitialExchangeDate"),model.<LocalDateTime>getAs("InitialExchangeDate").plusMonths(6),"1M-",EndOfMonthConventionEnum.SD),
-            EventType.AD, model.getAs("Currency"), new POF_AD_PAM(), new STF_AD_PAM()));
-    
-        // define risk factor model
-        MarketModel riskFactors = new MarketModel();
-
-        // apply events
-        ArrayList<ContractEvent> events = PrincipalAtMaturity.apply(schedule,model,riskFactors);
-    }
-    
-    @Test
-    public void test_PAM_schedule_withIP_withRR_withSCwhereIN0_withSCCLandSCANX() {
-        thrown = ExpectedException.none();
-        Map<String, String> map = new HashMap<String, String>();
-        map.put("ContractType", "PAM");
-        map.put("Calendar", "NoHolidayCalendar");
-        map.put("StatusDate", "2016-01-01T00:00:00");
-        map.put("ContractRole", "RPA");
-        map.put("LegalEntityIDCounterparty", "CORP-XY");
-        map.put("DayCountConvention", "A/AISDA");
-        map.put("Currency", "USD");
-        map.put("InitialExchangeDate", "2016-01-02T00:00:00");
-        map.put("MaturityDate", "2017-01-01T00:00:00");
-        map.put("NotionalPrincipal", "1000.0");
-        map.put("NominalInterestRate","0.01");
-        map.put("CycleOfInterestPayment","1Q-");
-        map.put("CycleOfRateReset","1Q-");
-        map.put("ScalingEffect","IN0");
-        map.put("CycleOfScalingIndex","1Q-");
-        map.put("CycleAnchorDateOfScalingIndex","2016-06-01T00:00:00");
-        // parse attributes
-        ContractModel model = ContractModel.parse(map);
->>>>>>> ff73e259
-
-
-<<<<<<< HEAD
-public class PrincipalAtMaturityTest {
-=======
-        // add analysis events
-        schedule.addAll(EventFactory.createEvents(
-            ScheduleFactory.createSchedule(model.getAs("InitialExchangeDate"),model.<LocalDateTime>getAs("InitialExchangeDate").plusMonths(6),"1M-",EndOfMonthConventionEnum.SD),
-            EventType.AD, model.getAs("Currency"), new POF_AD_PAM(), new STF_AD_PAM()));
->>>>>>> ff73e259
-    
     @TestFactory
     public Stream<DynamicTest> test() {
         String testFile = "./src/test/resources/actus/actus-tests-PAM.json";
@@ -450,27 +36,15 @@
         // get ids of tests
         Set<String> testIds = tests.keySet();
 
-<<<<<<< HEAD
         // go through test-id and perform test
         return testIds.stream().map(testId -> {
-=======
-        // add analysis events
-        schedule.addAll(EventFactory.createEvents(
-            ScheduleFactory.createSchedule(model.getAs("InitialExchangeDate"),model.<LocalDateTime>getAs("InitialExchangeDate").plusMonths(6),"1M-",EndOfMonthConventionEnum.SD),
-            EventType.AD, model.getAs("Currency"), new POF_AD_PAM(), new STF_AD_PAM()));
-    
-        // define risk factor model
-        MarketModel riskFactors = new MarketModel();
->>>>>>> ff73e259
-
             // extract test for test ID
             TestData test = tests.get(testId);
 
             // create market model from data
             List<ObservedDataSet> dataObserved = new ArrayList<ObservedDataSet>(test.getDataObserved().values());
             DataObserver observer = ContractTestUtils.createObserver(dataObserved);
-
-<<<<<<< HEAD
+          
             // create contract model from data
             ContractModel terms = ContractTestUtils.createModel(tests.get(testId).getTerms());
 
@@ -501,355 +75,5 @@
             return DynamicTest.dynamicTest("Test: " + testId,
                 () -> assertEquals(expectedResults, computedResults));
         });
-=======
-        // add analysis events
-        schedule.addAll(EventFactory.createEvents(
-            ScheduleFactory.createSchedule(model.getAs("InitialExchangeDate"),model.<LocalDateTime>getAs("InitialExchangeDate").plusMonths(6),"1M-",EndOfMonthConventionEnum.SD),
-            EventType.AD, model.getAs("Currency"), new POF_AD_PAM(), new STF_AD_PAM()));
-    
-        // define risk factor model
-        MarketModel riskFactors = new MarketModel();
-
-        // apply events
-        ArrayList<ContractEvent> events = PrincipalAtMaturity.apply(schedule,model,riskFactors);
-    }
-    
-    @Test
-    public void test_PAM_schedule_withIP_withRR_withSC_withFP_withOPCL() {
-        thrown = ExpectedException.none();
-        Map<String, String> map = new HashMap<String, String>();
-        map.put("ContractType", "PAM");
-        map.put("Calendar", "NoHolidayCalendar");
-        map.put("StatusDate", "2016-01-01T00:00:00");
-        map.put("ContractRole", "RPA");
-        map.put("LegalEntityIDCounterparty", "CORP-XY");
-        map.put("DayCountConvention", "A/AISDA");
-        map.put("Currency", "USD");
-        map.put("InitialExchangeDate", "2016-01-02T00:00:00");
-        map.put("MaturityDate", "2017-01-01T00:00:00");
-        map.put("NotionalPrincipal", "1000.0");
-        map.put("NominalInterestRate","0.01");
-        map.put("CycleOfInterestPayment","1Q-");
-        map.put("CycleOfRateReset","1Q-");
-        map.put("ScalingEffect","IN0");
-        map.put("CycleOfScalingIndex","1Q-");
-        map.put("CycleOfFee","1Q-");
-        map.put("FeeBasis","N");
-        map.put("FeeRate","0.01");
-        map.put("CycleOfOptionality","1Q-");
-        map.put("ObjectCodeOfPrepaymentModel","IDXY");
-        // parse attributes
-        ContractModel model = ContractModel.parse(map);
-
-        // compute schedule
-        ArrayList<ContractEvent> schedule = PrincipalAtMaturity.schedule(LocalDateTime.parse(map.get("MaturityDate")),model); 
-
-        // add analysis events
-        schedule.addAll(EventFactory.createEvents(
-            ScheduleFactory.createSchedule(model.getAs("InitialExchangeDate"),model.<LocalDateTime>getAs("InitialExchangeDate").plusMonths(6),"1M-",EndOfMonthConventionEnum.SD),
-            EventType.AD, model.getAs("Currency"), new POF_AD_PAM(), new STF_AD_PAM()));
-    
-        // define risk factor model
-        MarketModel riskFactors = new MarketModel();
-
-        // apply events
-        ArrayList<ContractEvent> events = PrincipalAtMaturity.apply(schedule,model,riskFactors);
-    }
-        
-    @Test
-    public void test_PAM_schedule_withIP_withRR_withSC_withFP_withOPANX() {
-        thrown = ExpectedException.none();
-        Map<String, String> map = new HashMap<String, String>();
-        map.put("ContractType", "PAM");
-        map.put("Calendar", "NoHolidayCalendar");
-        map.put("StatusDate", "2016-01-01T00:00:00");
-        map.put("ContractRole", "RPA");
-        map.put("LegalEntityIDCounterparty", "CORP-XY");
-        map.put("DayCountConvention", "A/AISDA");
-        map.put("Currency", "USD");
-        map.put("InitialExchangeDate", "2016-01-02T00:00:00");
-        map.put("MaturityDate", "2017-01-01T00:00:00");
-        map.put("NotionalPrincipal", "1000.0");
-        map.put("NominalInterestRate","0.01");
-        map.put("CycleOfInterestPayment","1Q-");
-        map.put("CycleOfRateReset","1Q-");
-        map.put("ScalingEffect","IN0");
-        map.put("FeeBasis","N");
-        map.put("FeeRate","0.01");
-        map.put("CycleOfScalingIndex","1Q-");
-        map.put("CycleAnchorDateOfOptionality","2016-06-01T00:00:00");
-        map.put("ObjectCodeOfPrepaymentModel","IDXY");
-        // parse attributes
-        ContractModel model = ContractModel.parse(map);
-
-        // compute schedule
-        ArrayList<ContractEvent> schedule = PrincipalAtMaturity.schedule(LocalDateTime.parse(map.get("MaturityDate")),model); 
-
-        // add analysis events
-        schedule.addAll(EventFactory.createEvents(
-            ScheduleFactory.createSchedule(model.getAs("InitialExchangeDate"),model.<LocalDateTime>getAs("InitialExchangeDate").plusMonths(6),"1M-",EndOfMonthConventionEnum.SD),
-            EventType.AD, model.getAs("Currency"), new POF_AD_PAM(), new STF_AD_PAM()));
-    
-        // define risk factor model
-        MarketModel riskFactors = new MarketModel();
-
-        // apply events
-        ArrayList<ContractEvent> events = PrincipalAtMaturity.apply(schedule,model,riskFactors);
-    }
-    
-    @Test
-    public void test_PAM_schedule_withIP_withRR_withSC_withFP_withOPCLandOPANX() {
-        thrown = ExpectedException.none();
-        Map<String, String> map = new HashMap<String, String>();
-        map.put("ContractType", "PAM");
-        map.put("Calendar", "NoHolidayCalendar");
-        map.put("StatusDate", "2016-01-01T00:00:00");
-        map.put("ContractRole", "RPA");
-        map.put("LegalEntityIDCounterparty", "CORP-XY");
-        map.put("DayCountConvention", "A/AISDA");
-        map.put("Currency", "USD");
-        map.put("InitialExchangeDate", "2016-01-02T00:00:00");
-        map.put("MaturityDate", "2017-01-01T00:00:00");
-        map.put("NotionalPrincipal", "1000.0");
-        map.put("NominalInterestRate","0.01");
-        map.put("CycleOfInterestPayment","1Q-");
-        map.put("CycleOfRateReset","1Q-");
-        map.put("ScalingEffect","IN0");
-        map.put("FeeBasis","N");
-        map.put("FeeRate","0.01");
-        map.put("CycleOfOptionality","1Q-");
-        map.put("CycleOfScalingIndex","1Q-");
-        map.put("CycleAnchorDateOfOptionality","2016-06-01T00:00:00");
-        map.put("ObjectCodeOfPrepaymentModel","IDXY");
-        // parse attributes
-        ContractModel model = ContractModel.parse(map);
-
-        // compute schedule
-        ArrayList<ContractEvent> schedule = PrincipalAtMaturity.schedule(LocalDateTime.parse(map.get("MaturityDate")),model); 
-
-        // add analysis events
-        schedule.addAll(EventFactory.createEvents(
-            ScheduleFactory.createSchedule(model.getAs("InitialExchangeDate"),model.<LocalDateTime>getAs("InitialExchangeDate").plusMonths(6),"1M-",EndOfMonthConventionEnum.SD),
-            EventType.AD, model.getAs("Currency"), new POF_AD_PAM(), new STF_AD_PAM()));
-    
-        // define risk factor model
-        MarketModel riskFactors = new MarketModel();
-
-        // apply events
-        ArrayList<ContractEvent> events = PrincipalAtMaturity.apply(schedule,model,riskFactors);
-    }
-
-    @Test
-    public void test_PAM_schedule_withIP_withRR_withSC_withFP_withOP_withPYwhereO() {
-        thrown = ExpectedException.none();
-        Map<String, String> map = new HashMap<String, String>();
-        map.put("ContractType", "PAM");
-        map.put("Calendar", "NoHolidayCalendar");
-        map.put("StatusDate", "2016-01-01T00:00:00");
-        map.put("ContractRole", "RPA");
-        map.put("LegalEntityIDCounterparty", "CORP-XY");
-        map.put("DayCountConvention", "A/AISDA");
-        map.put("Currency", "USD");
-        map.put("InitialExchangeDate", "2016-01-02T00:00:00");
-        map.put("MaturityDate", "2017-01-01T00:00:00");
-        map.put("NotionalPrincipal", "1000.0");
-        map.put("NominalInterestRate","0.01");
-        map.put("CycleOfInterestPayment","1Q-");
-        map.put("CycleOfRateReset","1Q-");
-        map.put("ScalingEffect","IN0");
-        map.put("FeeBasis","N");
-        map.put("FeeRate","0.01");
-        map.put("CycleOfOptionality","1Q-");
-        map.put("CycleOfScalingIndex","1Q-");
-        map.put("CycleAnchorDateOfOptionality","2016-06-01T00:00:00");
-        map.put("ObjectCodeOfPrepaymentModel","IDXY");
-        map.put("PenaltyType","N");
-        // parse attributes
-        ContractModel model = ContractModel.parse(map);
-
-        // compute schedule
-        ArrayList<ContractEvent> schedule = PrincipalAtMaturity.schedule(LocalDateTime.parse(map.get("MaturityDate")),model); 
-
-        // add analysis events
-        schedule.addAll(EventFactory.createEvents(
-            ScheduleFactory.createSchedule(model.getAs("InitialExchangeDate"),model.<LocalDateTime>getAs("InitialExchangeDate").plusMonths(6),"1M-",EndOfMonthConventionEnum.SD),
-            EventType.AD, model.getAs("Currency"), new POF_AD_PAM(), new STF_AD_PAM()));
-    
-        // define risk factor model
-        MarketModel riskFactors = new MarketModel();
-
-        // apply events
-        ArrayList<ContractEvent> events = PrincipalAtMaturity.apply(schedule,model,riskFactors);
-    }
-
-    @Test
-    public void test_PAM_schedule_withIP_withRR_withSC_withFP_withOP_withPYwhereA() {
-        thrown = ExpectedException.none();
-        Map<String, String> map = new HashMap<String, String>();
-        map.put("ContractType", "PAM");
-        map.put("Calendar", "NoHolidayCalendar");
-        map.put("StatusDate", "2016-01-01T00:00:00");
-        map.put("ContractRole", "RPA");
-        map.put("LegalEntityIDCounterparty", "CORP-XY");
-        map.put("DayCountConvention", "A/AISDA");
-        map.put("Currency", "USD");
-        map.put("InitialExchangeDate", "2016-01-02T00:00:00");
-        map.put("MaturityDate", "2017-01-01T00:00:00");
-        map.put("NotionalPrincipal", "1000.0");
-        map.put("NominalInterestRate","0.01");
-        map.put("CycleOfInterestPayment","1Q-");
-        map.put("CycleOfRateReset","1Q-");
-        map.put("ScalingEffect","IN0");
-        map.put("FeeBasis","N");
-        map.put("FeeRate","0.01");
-        map.put("CycleOfOptionality","1Q-");
-        map.put("CycleOfScalingIndex","1Q-");
-        map.put("CycleAnchorDateOfOptionality","2016-06-01T00:00:00");
-        map.put("ObjectCodeOfPrepaymentModel","IDXY");
-        map.put("PenaltyType","A");
-        map.put("PenaltyRate","100");
-        // parse attributes
-        ContractModel model = ContractModel.parse(map);
-
-        // compute schedule
-        ArrayList<ContractEvent> schedule = PrincipalAtMaturity.schedule(LocalDateTime.parse(map.get("MaturityDate")),model); 
-
-        // add analysis events
-        schedule.addAll(EventFactory.createEvents(
-            ScheduleFactory.createSchedule(model.getAs("InitialExchangeDate"),model.<LocalDateTime>getAs("InitialExchangeDate").plusMonths(6),"1M-",EndOfMonthConventionEnum.SD),
-            EventType.AD, model.getAs("Currency"), new POF_AD_PAM(), new STF_AD_PAM()));
-    
-        // define risk factor model
-        MarketModel riskFactors = new MarketModel();
-
-        // apply events
-        ArrayList<ContractEvent> events = PrincipalAtMaturity.apply(schedule,model,riskFactors);
-    }
-    
-    @Test
-    public void test_PAM_schedule_withIP_withRR_withSC_withFP_withOP_withPYwhereN() {
-        thrown = ExpectedException.none();
-        Map<String, String> map = new HashMap<String, String>();
-        map.put("ContractType", "PAM");
-        map.put("Calendar", "NoHolidayCalendar");
-        map.put("StatusDate", "2016-01-01T00:00:00");
-        map.put("ContractRole", "RPA");
-        map.put("LegalEntityIDCounterparty", "CORP-XY");
-        map.put("DayCountConvention", "A/AISDA");
-        map.put("Currency", "USD");
-        map.put("InitialExchangeDate", "2016-01-02T00:00:00");
-        map.put("MaturityDate", "2017-01-01T00:00:00");
-        map.put("NotionalPrincipal", "1000.0");
-        map.put("NominalInterestRate","0.01");
-        map.put("CycleOfInterestPayment","1Q-");
-        map.put("CycleOfRateReset","1Q-");
-        map.put("ScalingEffect","IN0");
-        map.put("FeeBasis","N");
-        map.put("FeeRate","0.01");
-        map.put("CycleOfOptionality","1Q-");
-        map.put("CycleOfScalingIndex","1Q-");
-        map.put("CycleAnchorDateOfOptionality","2016-06-01T00:00:00");
-        map.put("ObjectCodeOfPrepaymentModel","IDXY");
-        map.put("PenaltyType","N");
-        map.put("PenaltyRate","0.1");
-        // parse attributes
-        ContractModel model = ContractModel.parse(map);
-
-        // compute schedule
-        ArrayList<ContractEvent> schedule = PrincipalAtMaturity.schedule(LocalDateTime.parse(map.get("MaturityDate")),model); 
-
-        // add analysis events
-        schedule.addAll(EventFactory.createEvents(
-            ScheduleFactory.createSchedule(model.getAs("InitialExchangeDate"),model.<LocalDateTime>getAs("InitialExchangeDate").plusMonths(6),"1M-",EndOfMonthConventionEnum.SD),
-            EventType.AD, model.getAs("Currency"), new POF_AD_PAM(), new STF_AD_PAM()));
-    
-        // define risk factor model
-        MarketModel riskFactors = new MarketModel();
-
-        // apply events
-        ArrayList<ContractEvent> events = PrincipalAtMaturity.apply(schedule,model,riskFactors);
-    }
-    
-        @Test
-    public void test_PAM_schedule_withIP_withRR_withSC_withFP_withOP_withPYwhereI() {
-        thrown = ExpectedException.none();
-        Map<String, String> map = new HashMap<String, String>();
-        map.put("ContractType", "PAM");
-        map.put("Calendar", "NoHolidayCalendar");
-        map.put("StatusDate", "2016-01-01T00:00:00");
-        map.put("ContractRole", "RPA");
-        map.put("LegalEntityIDCounterparty", "CORP-XY");
-        map.put("DayCountConvention", "A/AISDA");
-        map.put("Currency", "USD");
-        map.put("InitialExchangeDate", "2016-01-02T00:00:00");
-        map.put("MaturityDate", "2017-01-01T00:00:00");
-        map.put("NotionalPrincipal", "1000.0");
-        map.put("NominalInterestRate","0.01");
-        map.put("CycleOfInterestPayment","1Q-");
-        map.put("CycleOfRateReset","1Q-");
-        map.put("ScalingEffect","IN0");
-        map.put("FeeBasis","N");
-        map.put("FeeRate","0.01");
-        map.put("CycleOfOptionality","1Q-");
-        map.put("CycleOfScalingIndex","1Q-");
-        map.put("CycleAnchorDateOfOptionality","2016-06-01T00:00:00");
-        map.put("ObjectCodeOfPrepaymentModel","IDXY");
-        map.put("PenaltyType","I");
-        // parse attributes
-        ContractModel model = ContractModel.parse(map);
-
-        // compute schedule
-        ArrayList<ContractEvent> schedule = PrincipalAtMaturity.schedule(LocalDateTime.parse(map.get("MaturityDate")),model); 
-
-        // add analysis events
-        schedule.addAll(EventFactory.createEvents(
-            ScheduleFactory.createSchedule(model.getAs("InitialExchangeDate"),model.<LocalDateTime>getAs("InitialExchangeDate").plusMonths(6),"1M-",EndOfMonthConventionEnum.SD),
-            EventType.AD, model.getAs("Currency"), new POF_AD_PAM(), new STF_AD_PAM()));
-    
-        // define risk factor model
-        MarketModel riskFactors = new MarketModel();
-
-        // apply events
-        ArrayList<ContractEvent> events = PrincipalAtMaturity.apply(schedule,model,riskFactors);
-    }
-    
-    @Test
-    public void test_PAM_schedule_withIP_withRR_withSC_withOP_withMultipleAnalysisTimes() {
-        thrown = ExpectedException.none();
-        Map<String, String> map = new HashMap<String, String>();
-        map.put("ContractType", "PAM");
-        map.put("Calendar", "NoHolidayCalendar");
-        map.put("StatusDate", "2016-01-01T00:00:00");
-        map.put("ContractRole", "RPA");
-        map.put("LegalEntityIDCounterparty", "CORP-XY");
-        map.put("DayCountConvention", "A/AISDA");
-        map.put("Currency", "USD");
-        map.put("InitialExchangeDate", "2016-01-02T00:00:00");
-        map.put("MaturityDate", "2017-01-01T00:00:00");
-        map.put("NotionalPrincipal", "1000.0");
-        map.put("NominalInterestRate","0.01");
-        map.put("CycleOfInterestPayment","1Q-");
-        map.put("CycleOfRateReset","1Q-");
-        map.put("ScalingEffect","IN0");
-        map.put("CycleOfScalingIndex","1Q-");
-        map.put("CycleAnchorDateOfOptionality","2016-06-01T00:00:00");
-        map.put("ObjectCodeOfPrepaymentModel","IDXY");
-        // parse attributes
-        ContractModel model = ContractModel.parse(map);
-
-        // compute schedule
-        ArrayList<ContractEvent> schedule = PrincipalAtMaturity.schedule(LocalDateTime.parse(map.get("MaturityDate")),model); 
-
-        // add analysis events
-        schedule.addAll(EventFactory.createEvents(
-            ScheduleFactory.createSchedule(model.getAs("InitialExchangeDate"),model.<LocalDateTime>getAs("InitialExchangeDate").plusMonths(6),"1M-",EndOfMonthConventionEnum.SD),
-            EventType.AD, model.getAs("Currency"), new POF_AD_PAM(), new STF_AD_PAM()));
-    
-        // define risk factor model
-        MarketModel riskFactors = new MarketModel();
-
-        // apply events
-        ArrayList<ContractEvent> events = PrincipalAtMaturity.apply(schedule,model,riskFactors);
->>>>>>> ff73e259
     }
 }