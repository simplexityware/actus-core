/*
 * Copyright (C) 2016 - present by ACTUS Financial Research Foundation
 *
 * Please see distribution for license.
 */
package org.actus.contracts;

import org.actus.testutils.ContractTestUtils;
import org.actus.testutils.TestData;
import org.actus.testutils.ObservedDataSet;
import org.actus.testutils.ResultSet;
import org.actus.testutils.DataObserver;
import org.actus.attributes.ContractModel;
import org. actus.events.ContractEvent;

import java.util.Map;
import java.util.Set;
import java.util.List;
import java.util.ArrayList;
import java.util.stream.Stream;
import java.util.stream.Collectors;

<<<<<<< HEAD
import org.junit.jupiter.api.Assertions;
import org.junit.jupiter.api.TestFactory;
import org.junit.jupiter.api.DynamicTest;
=======
public class SwapTest {
    
    class MarketModel implements RiskFactorModelProvider {
        public Set<String> keys() {
            Set<String> keys = new HashSet<String>();
            return keys;
        }

        @Override
        public double stateAt(String id,LocalDateTime time,StateSpace contractStates,ContractModelProvider contractAttributes) {
            return 0.0;    
        }

    }
    
    @Rule
    public ExpectedException thrown = ExpectedException.none();

    @Test
    public void test_SWAPS_schedule_MandatoryAttributes() {
        thrown = ExpectedException.none();

        // define map attributes
        Map<String, Object> map = new HashMap<>();
        map.put("ContractType", "SWAPS");
        map.put("ContractID", "XYZ");
        map.put("StatusDate", "2016-01-01T00:00:00");
        map.put("ContractRole", "RFL");
        map.put("LegalEntityIDCounterparty", "CORP-XY");
        map.put("Currency", "USD");

        // define child 1 attributes
        Map<String, String> childObject1 = new HashMap<String, String>();
        childObject1.put("ContractType", "PAM");
        childObject1.put("ContractID", "XYZ_C1");
        childObject1.put("Calendar", "NoHolidayCalendar");
        childObject1.put("StatusDate", "2016-01-01T00:00:00");
        childObject1.put("LegalEntityIDCounterparty", "CORP-XY");
        childObject1.put("DayCountConvention", "A/AISDA");
        childObject1.put("Currency", "USD");
        childObject1.put("InitialExchangeDate", "2016-01-02T00:00:00");
        childObject1.put("MaturityDate", "2017-01-01T00:00:00");
        childObject1.put("NotionalPrincipal", "1000.0");
        childObject1.put("NominalInterestRate","0.01");
        childObject1.put("CycleOfInterestPayment","P1ML0");

        // define child 2 attributes
        Map<String, String> childObject2 = new HashMap<String, String>();
        childObject2.put("ContractType", "PAM");
        childObject2.put("ContractID", "XYZ_C2");
        childObject2.put("Calendar", "NoHolidayCalendar");
        childObject2.put("StatusDate", "2016-01-01T00:00:00");
        childObject2.put("LegalEntityIDCounterparty", "CORP-XY");
        childObject2.put("DayCountConvention", "A/AISDA");
        childObject2.put("Currency", "USD");
        childObject2.put("InitialExchangeDate", "2016-01-02T00:00:00");
        childObject2.put("MaturityDate", "2017-01-01T00:00:00");
        childObject2.put("NotionalPrincipal", "1000.0");
        childObject2.put("NominalInterestRate","0.01");
        childObject2.put("CycleOfInterestPayment","P1ML0");
        childObject2.put("CycleOfRateReset","P3ML1");
        childObject2.put("MarketObjectCodeRateReset","LIBOR_3M");

        // create attribute ContractRefernce
        Map<String,Object> contractReference1 = new HashMap<>();
        Map<String,Object> contractReference2 = new HashMap<>();
        contractReference1.put("ReferenceRole", "FIL");
        contractReference1.put("ReferenceType", "CNT");
        contractReference1.put("Object",childObject1);
        contractReference2.put("ReferenceRole", "SEL");
        contractReference2.put("ReferenceType", "CNT");
        contractReference2.put("Object",childObject2);

        // create and add attribute ContractStructure to map
        List<Map<String,Object>> contractStructure = new ArrayList<>();
        contractStructure.add(contractReference1);
        contractStructure.add(contractReference2);
        map.put("ContractStructure", contractStructure);

        // parse attributes
        ContractModel model = ContractModel.parse(map);

        // compute schedule
        ArrayList<ContractEvent> schedule = Swap.schedule(LocalDateTime.parse(childObject1.get("MaturityDate")),model);

        // add analysis events
        ContractModel childModel  = (ContractModel)((List<ContractReference>)model.getAs("ContractStructure")).get(0).<ContractModel>getObject();
        schedule.addAll(EventFactory.createEvents(
            ScheduleFactory.createSchedule(childModel.getAs("InitialExchangeDate"),childModel.<LocalDateTime>getAs("InitialExchangeDate").plusMonths(6),"P3ML1",EndOfMonthConventionEnum.SD),
            EventType.AD, model.getAs("Currency"), new POF_AD_PAM(), new STF_AD_PAM(), model.getAs("ContractID")));

        // define risk factor model
        MarketModel riskFactors = new MarketModel();

        // apply events
        ArrayList<ContractEvent> events = Swap.apply(schedule,model,riskFactors);
    }

    @Test
    public void test_SWAPS_schedule_withDelivery() {
        thrown = ExpectedException.none();

        // define map attributes
        Map<String, Object> map = new HashMap<String, Object>();
        map.put("ContractType", "SWAPS");
        map.put("ContractID", "XYZ");
        map.put("StatusDate", "2016-01-01T00:00:00");
        map.put("ContractRole", "RFL");
        map.put("LegalEntityIDCounterparty", "CORP-XY");
        map.put("Currency", "USD");
        map.put("DeliverySettlement", "D");

        // define child 1 attributes
        Map<String, String> childObject1 = new HashMap<String, String>();
        childObject1.put("ContractType", "PAM");
        childObject1.put("ContractID", "XYZ_C1");
        childObject1.put("Calendar", "NoHolidayCalendar");
        childObject1.put("StatusDate", "2016-01-01T00:00:00");
        childObject1.put("LegalEntityIDCounterparty", "CORP-XY");
        childObject1.put("DayCountConvention", "A/AISDA");
        childObject1.put("Currency", "USD");
        childObject1.put("InitialExchangeDate", "2016-01-02T00:00:00");
        childObject1.put("MaturityDate", "2017-01-01T00:00:00");
        childObject1.put("NotionalPrincipal", "1000.0");
        childObject1.put("NominalInterestRate","0.01");
        childObject1.put("CycleOfInterestPayment","P1ML0");

        // define child 2 attributes
        Map<String, String> childObject2 = new HashMap<String, String>();
        childObject2.put("ContractType", "PAM");
        childObject2.put("ContractID", "XYZ_C2");
        childObject2.put("Calendar", "NoHolidayCalendar");
        childObject2.put("StatusDate", "2016-01-01T00:00:00");
        childObject2.put("LegalEntityIDCounterparty", "CORP-XY");
        childObject2.put("DayCountConvention", "A/AISDA");
        childObject2.put("Currency", "USD");
        childObject2.put("InitialExchangeDate", "2016-01-02T00:00:00");
        childObject2.put("MaturityDate", "2017-01-01T00:00:00");
        childObject2.put("NotionalPrincipal", "1000.0");
        childObject2.put("NominalInterestRate","0.01");
        childObject2.put("CycleOfInterestPayment","P1ML0");
        childObject2.put("CycleOfRateReset","P3ML1");
        childObject2.put("MarketObjectCodeRateReset","LIBOR_3M");

        // create attribute ContractRefernce
        Map<String,Object> contractReference1 = new HashMap<>();
        Map<String,Object> contractReference2 = new HashMap<>();
        contractReference1.put("ReferenceRole", "FIL");
        contractReference1.put("ReferenceType", "CNT");
        contractReference1.put("Object",childObject1);
        contractReference2.put("ReferenceRole", "SEL");
        contractReference2.put("ReferenceType", "CNT");
        contractReference2.put("Object",childObject2);

        // create and add attribute ContractStructure to map
        List<Map<String,Object>> contractStructure = new ArrayList<>();
        contractStructure.add(contractReference1);
        contractStructure.add(contractReference2);
        map.put("ContractStructure", contractStructure);

        // parse attributes
        ContractModel model = ContractModel.parse(map);

        // compute schedule
        ArrayList<ContractEvent> schedule = Swap.schedule(LocalDateTime.parse(childObject1.get("MaturityDate")),model);

        // add analysis events
        ContractModel childModel  = (ContractModel)((List<ContractReference>)model.getAs("ContractStructure")).get(0).<ContractModel>getObject();
        schedule.addAll(EventFactory.createEvents(
            ScheduleFactory.createSchedule(childModel.getAs("InitialExchangeDate"),childModel.<LocalDateTime>getAs("InitialExchangeDate").plusMonths(6),"P3ML1",EndOfMonthConventionEnum.SD),
            EventType.AD, model.getAs("Currency"), new POF_AD_PAM(), new STF_AD_PAM(), model.getAs("ContractID")));

        // define risk factor model
        MarketModel riskFactors = new MarketModel();

        // apply events
        ArrayList<ContractEvent> events = Swap.apply(schedule,model,riskFactors);
    }

    @Test
    public void test_SWAPS_schedule_withSettlement() {
        thrown = ExpectedException.none();

        // define map attributes
        Map<String, Object> map = new HashMap<>();
        map.put("ContractType", "SWAPS");
        map.put("ContractID", "XYZ");
        map.put("StatusDate", "2016-01-01T00:00:00");
        map.put("ContractRole", "RFL");
        map.put("LegalEntityIDCounterparty", "CORP-XY");
        map.put("Currency", "USD");
        map.put("DeliverySettlement", "S");

        // define child 1 attributes
        Map<String, String> childObject1 = new HashMap<String, String>();
        childObject1.put("ContractType", "PAM");
        childObject1.put("ContractID", "XYZ_C1");
        childObject1.put("Calendar", "NoHolidayCalendar");
        childObject1.put("StatusDate", "2016-01-01T00:00:00");
        childObject1.put("LegalEntityIDCounterparty", "CORP-XY");
        childObject1.put("DayCountConvention", "A/AISDA");
        childObject1.put("Currency", "USD");
        childObject1.put("InitialExchangeDate", "2016-01-02T00:00:00");
        childObject1.put("MaturityDate", "2017-01-01T00:00:00");
        childObject1.put("NotionalPrincipal", "1000.0");
        childObject1.put("NominalInterestRate","0.01");
        childObject1.put("CycleOfInterestPayment","P1ML0");

        // define child 2 attributes
        Map<String, String> childObject2 = new HashMap<String, String>();
        childObject2.put("ContractType", "PAM");
        childObject2.put("ContractID", "XYZ_C2");
        childObject2.put("Calendar", "NoHolidayCalendar");
        childObject2.put("StatusDate", "2016-01-01T00:00:00");
        childObject2.put("LegalEntityIDCounterparty", "CORP-XY");
        childObject2.put("DayCountConvention", "A/AISDA");
        childObject2.put("Currency", "USD");
        childObject2.put("InitialExchangeDate", "2016-01-02T00:00:00");
        childObject2.put("MaturityDate", "2017-01-01T00:00:00");
        childObject2.put("NotionalPrincipal", "1000.0");
        childObject2.put("NominalInterestRate","0.01");
        childObject2.put("CycleOfInterestPayment","P1ML0");
        childObject2.put("CycleOfRateReset","P3ML1");
        childObject2.put("MarketObjectCodeRateReset","LIBOR_3M");

        // create attribute ContractRefernce
        Map<String,Object> contractReference1 = new HashMap<>();
        Map<String,Object> contractReference2 = new HashMap<>();
        contractReference1.put("ReferenceRole", "FIL");
        contractReference1.put("ReferenceType", "CNT");
        contractReference1.put("Object",childObject1);
        contractReference2.put("ReferenceRole", "SEL");
        contractReference2.put("ReferenceType", "CNT");
        contractReference2.put("Object",childObject2);

        // create and add attribute ContractStructure to map
        List<Map<String,Object>> contractStructure = new ArrayList<>();
        contractStructure.add(contractReference1);
        contractStructure.add(contractReference2);
        map.put("ContractStructure", contractStructure);

        // parse attributes
        ContractModel model = ContractModel.parse(map);

        // compute schedule
        ArrayList<ContractEvent> schedule = Swap.schedule(LocalDateTime.parse(childObject1.get("MaturityDate")),model);

        // add analysis events
        ContractModel childModel  = (ContractModel)((List<ContractReference>)model.getAs("ContractStructure")).get(0).<ContractModel>getObject();
        schedule.addAll(EventFactory.createEvents(
            ScheduleFactory.createSchedule(childModel.getAs("InitialExchangeDate"),childModel.<LocalDateTime>getAs("InitialExchangeDate").plusMonths(6),"P3ML1",EndOfMonthConventionEnum.SD),
            EventType.AD, model.getAs("Currency"), new POF_AD_PAM(), new STF_AD_PAM(), model.getAs("ContractID")));

        // define risk factor model
        MarketModel riskFactors = new MarketModel();

        // apply events
        ArrayList<ContractEvent> events = Swap.apply(schedule,model,riskFactors);
    }

    @Test
    public void test_SWAPS_schedule_withSettlement_withPurchase() {
        thrown = ExpectedException.none();

        // define map attributes
        Map<String, Object> map = new HashMap<>();
        map.put("ContractType", "SWAPS");
        map.put("ContractID", "XYZ");
        map.put("StatusDate", "2016-01-01T00:00:00");
        map.put("ContractRole", "RFL");
        map.put("LegalEntityIDCounterparty", "CORP-XY");
        map.put("Currency", "USD");
        map.put("DeliverySettlement", "S");
        map.put("PurchaseDate", "2016-05-01T00:00:00");
        map.put("PriceAtPurchaseDate", "-95");
>>>>>>> 66ea66bf


<<<<<<< HEAD
public class SwapTest {
    @TestFactory
    public Stream<DynamicTest> test() {
        String testFile = "./src/test/resources/actus/actus-tests-swaps.json";

        // read tests from file
        Map<String, TestData> tests = ContractTestUtils.readTests(testFile);

        // get ids of tests
        Set<String> testIds = tests.keySet();

        // go through test-id and perform test
        return testIds.stream().map(testId -> {
            // extract test for test ID
            TestData test = tests.get(testId);

            // create market model from data
            List<ObservedDataSet> dataObserved = new ArrayList<ObservedDataSet>(test.getDataObserved().values());
            DataObserver observer = ContractTestUtils.createObserver(dataObserved);
          
            // create contract model from data
            ContractModel terms = ContractTestUtils.createModel(tests.get(testId).getTerms());

            // compute and evaluate schedule
            ArrayList<ContractEvent> schedule = CallMoney.schedule(terms.getAs("MaturityDate"), terms);
            schedule = CallMoney.apply(schedule, terms, observer);
        
            // transform schedule to event list and return
            List<ResultSet> computedResults = schedule.stream().map(e -> { 
                ResultSet results = new ResultSet();
                results.setEventDate(e.eventTime().toString());
                results.setEventType(e.eventType());
                results.setPayoff(e.payoff());
                results.setCurrency(e.currency());
                results.setNotionalPrincipal(e.states().notionalPrincipal);
                results.setNominalInterestRate(e.states().nominalInterestRate);
                results.setAccruedInterest(e.states().accruedInterest);
                return results;
            }).collect(Collectors.toList());

            // extract test results
            List<ResultSet> expectedResults = test.getResults();
            
            // round results to available precision
            computedResults.forEach(result -> result.roundTo(11));
            expectedResults.forEach(result -> result.roundTo(11));

            // create dynamic test
            return DynamicTest.dynamicTest("Test: " + testId,
                () -> Assertions.assertArrayEquals(expectedResults.toArray(), computedResults.toArray()));
        });
=======
        // define child 2 attributes
        Map<String, String> childObject2 = new HashMap<String, String>();
        childObject2.put("ContractType", "PAM");
        childObject2.put("ContractID", "XYZ_C2");
        childObject2.put("Calendar", "NoHolidayCalendar");
        childObject2.put("StatusDate", "2016-01-01T00:00:00");
        childObject2.put("LegalEntityIDCounterparty", "CORP-XY");
        childObject2.put("DayCountConvention", "A/AISDA");
        childObject2.put("Currency", "USD");
        childObject2.put("InitialExchangeDate", "2016-01-02T00:00:00");
        childObject2.put("MaturityDate", "2017-01-01T00:00:00");
        childObject2.put("NotionalPrincipal", "1000.0");
        childObject2.put("NominalInterestRate","0.01");
        childObject2.put("CycleOfInterestPayment","P1ML0");
        childObject2.put("CycleOfRateReset","P3ML1");
        childObject2.put("MarketObjectCodeRateReset","LIBOR_3M");

        // create attribute ContractRefernce
        Map<String,Object> contractReference1 = new HashMap<>();
        Map<String,Object> contractReference2 = new HashMap<>();
        contractReference1.put("ReferenceRole", "FIL");
        contractReference1.put("ReferenceType", "CNT");
        contractReference1.put("Object",childObject1);
        contractReference2.put("ReferenceRole", "SEL");
        contractReference2.put("ReferenceType", "CNT");
        contractReference2.put("Object",childObject2);

        // create and add attribute ContractStructure to map
        List<Map<String,Object>> contractStructure = new ArrayList<>();
        contractStructure.add(contractReference1);
        contractStructure.add(contractReference2);
        map.put("ContractStructure", contractStructure);

        // parse attributes
        ContractModel model = ContractModel.parse(map);

        // compute schedule
        ArrayList<ContractEvent> schedule = Swap.schedule(LocalDateTime.parse(childObject1.get("MaturityDate")),model);

        // add analysis events
        ContractModel childModel  = (ContractModel)((List<ContractReference>)model.getAs("ContractStructure")).get(0).<ContractModel>getObject();
        schedule.addAll(EventFactory.createEvents(
            ScheduleFactory.createSchedule(childModel.getAs("InitialExchangeDate"),childModel.<LocalDateTime>getAs("InitialExchangeDate").plusMonths(6),"P3ML1",EndOfMonthConventionEnum.SD),
            EventType.AD, model.getAs("Currency"), new POF_AD_PAM(), new STF_AD_PAM(), model.getAs("ContractID")));

        // define risk factor model
        MarketModel riskFactors = new MarketModel();

        // apply events
        ArrayList<ContractEvent> events = Swap.apply(schedule,model,riskFactors);
    }

    @Test
    public void test_SWAPS_schedule_withSettlement_withTermination() {
        thrown = ExpectedException.none();

        // define map attributes
        Map<String, Object> map = new HashMap<>();
        map.put("ContractType", "SWAPS");
        map.put("ContractID", "XYZ");
        map.put("StatusDate", "2016-01-01T00:00:00");
        map.put("ContractRole", "RFL");
        map.put("LegalEntityIDCounterparty", "CORP-XY");
        map.put("Currency", "USD");
        map.put("DeliverySettlement", "S");
        map.put("TerminationDate", "2016-05-01T00:00:00");
        map.put("PriceAtTerminationDate", "105");

        // define child 1 attributes
        Map<String, String> childObject1 = new HashMap<String, String>();
        childObject1.put("ContractType", "PAM");
        childObject1.put("ContractID", "XYZ_C1");
        childObject1.put("Calendar", "NoHolidayCalendar");
        childObject1.put("StatusDate", "2016-01-01T00:00:00");
        childObject1.put("LegalEntityIDCounterparty", "CORP-XY");
        childObject1.put("DayCountConvention", "A/AISDA");
        childObject1.put("Currency", "USD");
        childObject1.put("InitialExchangeDate", "2016-01-02T00:00:00");
        childObject1.put("MaturityDate", "2017-01-01T00:00:00");
        childObject1.put("NotionalPrincipal", "1000.0");
        childObject1.put("NominalInterestRate","0.01");
        childObject1.put("CycleOfInterestPayment","P1ML0");

        // define child 2 attributes
        Map<String, String> childObject2 = new HashMap<String, String>();
        childObject2.put("ContractType", "PAM");
        childObject2.put("ContractID", "XYZ_C2");
        childObject2.put("Calendar", "NoHolidayCalendar");
        childObject2.put("StatusDate", "2016-01-01T00:00:00");
        childObject2.put("LegalEntityIDCounterparty", "CORP-XY");
        childObject2.put("DayCountConvention", "A/AISDA");
        childObject2.put("Currency", "USD");
        childObject2.put("InitialExchangeDate", "2016-01-02T00:00:00");
        childObject2.put("MaturityDate", "2017-01-01T00:00:00");
        childObject2.put("NotionalPrincipal", "1000.0");
        childObject2.put("NominalInterestRate","0.01");
        childObject2.put("CycleOfInterestPayment","P1ML0");
        childObject2.put("CycleOfRateReset","P3ML1");
        childObject2.put("MarketObjectCodeRateReset","LIBOR_3M");

        // create attribute ContractRefernce
        Map<String,Object> contractReference1 = new HashMap<>();
        Map<String,Object> contractReference2 = new HashMap<>();
        contractReference1.put("ReferenceRole", "FIL");
        contractReference1.put("ReferenceType", "CNT");
        contractReference1.put("Object",childObject1);
        contractReference2.put("ReferenceRole", "SEL");
        contractReference2.put("ReferenceType", "CNT");
        contractReference2.put("Object",childObject2);

        // create and add attribute ContractStructure to map
        List<Map<String,Object>> contractStructure = new ArrayList<>();
        contractStructure.add(contractReference1);
        contractStructure.add(contractReference2);
        map.put("ContractStructure", contractStructure);

        // parse attributes
        ContractModel model = ContractModel.parse(map);

        // compute schedule
        ArrayList<ContractEvent> schedule = Swap.schedule(LocalDateTime.parse(childObject1.get("MaturityDate")),model);

        // add analysis events
        ContractModel childModel  = (ContractModel)((List<ContractReference>)model.getAs("ContractStructure")).get(0).<ContractModel>getObject();
        schedule.addAll(EventFactory.createEvents(
            ScheduleFactory.createSchedule(childModel.getAs("InitialExchangeDate"),childModel.<LocalDateTime>getAs("InitialExchangeDate").plusMonths(6),"P3ML1",EndOfMonthConventionEnum.SD),
            EventType.AD, model.getAs("Currency"), new POF_AD_PAM(), new STF_AD_PAM(), model.getAs("ContractID")));

        // define risk factor model
        MarketModel riskFactors = new MarketModel();

        // apply events
        ArrayList<ContractEvent> events = Swap.apply(schedule,model,riskFactors);
    }

    @Test
    public void test_SWAPS_schedule_withSettlement_withPurchaseAndTermination() {
        thrown = ExpectedException.none();

        // define map attributes
        Map<String, Object> map = new HashMap<>();
        map.put("ContractType", "SWAPS");
        map.put("ContractID", "XYZ");
        map.put("StatusDate", "2016-01-01T00:00:00");
        map.put("ContractRole", "RFL");
        map.put("LegalEntityIDCounterparty", "CORP-XY");
        map.put("Currency", "USD");
        map.put("DeliverySettlement", "S");
        map.put("PurchaseDate", "2016-05-01T00:00:00");
        map.put("PriceAtPurchaseDate", "-95");
        map.put("TerminationDate", "2016-11-01T00:00:00");
        map.put("PriceAtTerminationDate", "105");

        // define child 1 attributes
        Map<String, String> childObject1 = new HashMap<String, String>();
        childObject1.put("ContractType", "PAM");
        childObject1.put("ContractID", "XYZ_C1");
        childObject1.put("Calendar", "NoHolidayCalendar");
        childObject1.put("StatusDate", "2016-01-01T00:00:00");
        childObject1.put("LegalEntityIDCounterparty", "CORP-XY");
        childObject1.put("DayCountConvention", "A/AISDA");
        childObject1.put("Currency", "USD");
        childObject1.put("InitialExchangeDate", "2016-01-02T00:00:00");
        childObject1.put("MaturityDate", "2017-01-01T00:00:00");
        childObject1.put("NotionalPrincipal", "1000.0");
        childObject1.put("NominalInterestRate","0.01");
        childObject1.put("CycleOfInterestPayment","P1ML0");

        // define child 2 attributes
        Map<String, String> childObject2 = new HashMap<String, String>();
        childObject2.put("ContractType", "PAM");
        childObject2.put("ContractID", "XYZ_C2");
        childObject2.put("Calendar", "NoHolidayCalendar");
        childObject2.put("StatusDate", "2016-01-01T00:00:00");
        childObject2.put("LegalEntityIDCounterparty", "CORP-XY");
        childObject2.put("DayCountConvention", "A/AISDA");
        childObject2.put("Currency", "USD");
        childObject2.put("InitialExchangeDate", "2016-01-02T00:00:00");
        childObject2.put("MaturityDate", "2017-01-01T00:00:00");
        childObject2.put("NotionalPrincipal", "1000.0");
        childObject2.put("NominalInterestRate","0.01");
        childObject2.put("CycleOfInterestPayment","P1ML0");
        childObject2.put("CycleOfRateReset","P3ML1");
        childObject2.put("MarketObjectCodeRateReset","LIBOR_3M");

        // create attribute ContractRefernce
        Map<String,Object> contractReference1 = new HashMap<>();
        Map<String,Object> contractReference2 = new HashMap<>();
        contractReference1.put("ReferenceRole", "FIL");
        contractReference1.put("ReferenceType", "CNT");
        contractReference1.put("Object",childObject1);
        contractReference2.put("ReferenceRole", "SEL");
        contractReference2.put("ReferenceType", "CNT");
        contractReference2.put("Object",childObject2);

        // create and add attribute ContractStructure to map
        List<Map<String,Object>> contractStructure = new ArrayList<>();
        contractStructure.add(contractReference1);
        contractStructure.add(contractReference2);
        map.put("ContractStructure", contractStructure);

        // parse attributes
        ContractModel model = ContractModel.parse(map);

        // compute schedule
        ArrayList<ContractEvent> schedule = Swap.schedule(LocalDateTime.parse(childObject1.get("MaturityDate")),model);

        // add analysis events
        ContractModel childModel  = (ContractModel)((List<ContractReference>)model.getAs("ContractStructure")).get(0).<ContractModel>getObject();
        schedule.addAll(EventFactory.createEvents(
                ScheduleFactory.createSchedule(childModel.getAs("InitialExchangeDate"),childModel.<LocalDateTime>getAs("InitialExchangeDate").plusMonths(6),"P3ML1",EndOfMonthConventionEnum.SD),
                EventType.AD, model.getAs("Currency"), new POF_AD_PAM(), new STF_AD_PAM(), model.getAs("ContractID")));
        // define risk factor model
        MarketModel riskFactors = new MarketModel();

        // apply events
        ArrayList<ContractEvent> events = Swap.apply(schedule,model,riskFactors);
    }

    @Test
    public void test_SWAPS_schedule_withDelivery_withPurchaseAndTermination() {
        thrown = ExpectedException.none();

        // define map attributes
        Map<String, Object> map = new HashMap<>();
        map.put("ContractType", "SWAPS");
        map.put("ContractID", "XYZ");
        map.put("StatusDate", "2016-01-01T00:00:00");
        map.put("ContractRole", "RFL");
        map.put("LegalEntityIDCounterparty", "CORP-XY");
        map.put("Currency", "USD");
        map.put("DeliverySettlement", "D");
        map.put("PurchaseDate", "2016-05-01T00:00:00");
        map.put("PriceAtPurchaseDate", "-95");
        map.put("TerminationDate", "2016-11-01T00:00:00");
        map.put("PriceAtTerminationDate", "105");

        // define child 1 attributes
        Map<String, String> childObject1 = new HashMap<String, String>();
        childObject1.put("ContractType", "PAM");
        childObject1.put("ContractID", "XYZ_C1");
        childObject1.put("Calendar", "NoHolidayCalendar");
        childObject1.put("StatusDate", "2016-01-01T00:00:00");
        childObject1.put("LegalEntityIDCounterparty", "CORP-XY");
        childObject1.put("DayCountConvention", "A/AISDA");
        childObject1.put("Currency", "USD");
        childObject1.put("InitialExchangeDate", "2016-01-02T00:00:00");
        childObject1.put("MaturityDate", "2017-01-01T00:00:00");
        childObject1.put("NotionalPrincipal", "1000.0");
        childObject1.put("NominalInterestRate","0.01");
        childObject1.put("CycleOfInterestPayment","P1ML0");

        // define child 2 attributes
        Map<String, String> childObject2 = new HashMap<String, String>();
        childObject2.put("ContractType", "PAM");
        childObject2.put("ContractID", "XYZ_C2");
        childObject2.put("Calendar", "NoHolidayCalendar");
        childObject2.put("StatusDate", "2016-01-01T00:00:00");
        childObject2.put("LegalEntityIDCounterparty", "CORP-XY");
        childObject2.put("DayCountConvention", "A/AISDA");
        childObject2.put("Currency", "USD");
        childObject2.put("InitialExchangeDate", "2016-01-02T00:00:00");
        childObject2.put("MaturityDate", "2017-01-01T00:00:00");
        childObject2.put("NotionalPrincipal", "1000.0");
        childObject2.put("NominalInterestRate","0.01");
        childObject2.put("CycleOfInterestPayment","P1ML0");
        childObject2.put("CycleOfRateReset","P3ML1");
        childObject2.put("MarketObjectCodeRateReset","LIBOR_3M");

        // create attribute ContractRefernce
        Map<String,Object> contractReference1 = new HashMap<>();
        Map<String,Object> contractReference2 = new HashMap<>();
        contractReference1.put("ReferenceRole", "FIL");
        contractReference1.put("ReferenceType", "CNT");
        contractReference1.put("Object",childObject1);
        contractReference2.put("ReferenceRole", "SEL");
        contractReference2.put("ReferenceType", "CNT");
        contractReference2.put("Object",childObject2);

        // create and add attribute ContractStructure to map
        List<Map<String,Object>> contractStructure = new ArrayList<>();
        contractStructure.add(contractReference1);
        contractStructure.add(contractReference2);
        map.put("ContractStructure", contractStructure);

        // parse attributes
        ContractModel model = ContractModel.parse(map);

        // compute schedule
        ArrayList<ContractEvent> schedule = Swap.schedule(LocalDateTime.parse(childObject1.get("MaturityDate")),model);

        // add analysis events
        ContractModel childModel  = (ContractModel)((List<ContractReference>)model.getAs("ContractStructure")).get(0).<ContractModel>getObject();
        schedule.addAll(EventFactory.createEvents(
                ScheduleFactory.createSchedule(childModel.getAs("InitialExchangeDate"),childModel.<LocalDateTime>getAs("InitialExchangeDate").plusMonths(6),"P3ML1",EndOfMonthConventionEnum.SD),
                EventType.AD, model.getAs("Currency"), new POF_AD_PAM(), new STF_AD_PAM(), model.getAs("ContractID")));
    
        // define risk factor model
        MarketModel riskFactors = new MarketModel();

        // apply events
        ArrayList<ContractEvent> events = Swap.apply(schedule,model,riskFactors);
>>>>>>> 66ea66bf
    }
}<|MERGE_RESOLUTION|>--- conflicted
+++ resolved
@@ -19,291 +19,10 @@
 import java.util.ArrayList;
 import java.util.stream.Stream;
 import java.util.stream.Collectors;
-
-<<<<<<< HEAD
 import org.junit.jupiter.api.Assertions;
 import org.junit.jupiter.api.TestFactory;
 import org.junit.jupiter.api.DynamicTest;
-=======
-public class SwapTest {
-    
-    class MarketModel implements RiskFactorModelProvider {
-        public Set<String> keys() {
-            Set<String> keys = new HashSet<String>();
-            return keys;
-        }
 
-        @Override
-        public double stateAt(String id,LocalDateTime time,StateSpace contractStates,ContractModelProvider contractAttributes) {
-            return 0.0;    
-        }
-
-    }
-    
-    @Rule
-    public ExpectedException thrown = ExpectedException.none();
-
-    @Test
-    public void test_SWAPS_schedule_MandatoryAttributes() {
-        thrown = ExpectedException.none();
-
-        // define map attributes
-        Map<String, Object> map = new HashMap<>();
-        map.put("ContractType", "SWAPS");
-        map.put("ContractID", "XYZ");
-        map.put("StatusDate", "2016-01-01T00:00:00");
-        map.put("ContractRole", "RFL");
-        map.put("LegalEntityIDCounterparty", "CORP-XY");
-        map.put("Currency", "USD");
-
-        // define child 1 attributes
-        Map<String, String> childObject1 = new HashMap<String, String>();
-        childObject1.put("ContractType", "PAM");
-        childObject1.put("ContractID", "XYZ_C1");
-        childObject1.put("Calendar", "NoHolidayCalendar");
-        childObject1.put("StatusDate", "2016-01-01T00:00:00");
-        childObject1.put("LegalEntityIDCounterparty", "CORP-XY");
-        childObject1.put("DayCountConvention", "A/AISDA");
-        childObject1.put("Currency", "USD");
-        childObject1.put("InitialExchangeDate", "2016-01-02T00:00:00");
-        childObject1.put("MaturityDate", "2017-01-01T00:00:00");
-        childObject1.put("NotionalPrincipal", "1000.0");
-        childObject1.put("NominalInterestRate","0.01");
-        childObject1.put("CycleOfInterestPayment","P1ML0");
-
-        // define child 2 attributes
-        Map<String, String> childObject2 = new HashMap<String, String>();
-        childObject2.put("ContractType", "PAM");
-        childObject2.put("ContractID", "XYZ_C2");
-        childObject2.put("Calendar", "NoHolidayCalendar");
-        childObject2.put("StatusDate", "2016-01-01T00:00:00");
-        childObject2.put("LegalEntityIDCounterparty", "CORP-XY");
-        childObject2.put("DayCountConvention", "A/AISDA");
-        childObject2.put("Currency", "USD");
-        childObject2.put("InitialExchangeDate", "2016-01-02T00:00:00");
-        childObject2.put("MaturityDate", "2017-01-01T00:00:00");
-        childObject2.put("NotionalPrincipal", "1000.0");
-        childObject2.put("NominalInterestRate","0.01");
-        childObject2.put("CycleOfInterestPayment","P1ML0");
-        childObject2.put("CycleOfRateReset","P3ML1");
-        childObject2.put("MarketObjectCodeRateReset","LIBOR_3M");
-
-        // create attribute ContractRefernce
-        Map<String,Object> contractReference1 = new HashMap<>();
-        Map<String,Object> contractReference2 = new HashMap<>();
-        contractReference1.put("ReferenceRole", "FIL");
-        contractReference1.put("ReferenceType", "CNT");
-        contractReference1.put("Object",childObject1);
-        contractReference2.put("ReferenceRole", "SEL");
-        contractReference2.put("ReferenceType", "CNT");
-        contractReference2.put("Object",childObject2);
-
-        // create and add attribute ContractStructure to map
-        List<Map<String,Object>> contractStructure = new ArrayList<>();
-        contractStructure.add(contractReference1);
-        contractStructure.add(contractReference2);
-        map.put("ContractStructure", contractStructure);
-
-        // parse attributes
-        ContractModel model = ContractModel.parse(map);
-
-        // compute schedule
-        ArrayList<ContractEvent> schedule = Swap.schedule(LocalDateTime.parse(childObject1.get("MaturityDate")),model);
-
-        // add analysis events
-        ContractModel childModel  = (ContractModel)((List<ContractReference>)model.getAs("ContractStructure")).get(0).<ContractModel>getObject();
-        schedule.addAll(EventFactory.createEvents(
-            ScheduleFactory.createSchedule(childModel.getAs("InitialExchangeDate"),childModel.<LocalDateTime>getAs("InitialExchangeDate").plusMonths(6),"P3ML1",EndOfMonthConventionEnum.SD),
-            EventType.AD, model.getAs("Currency"), new POF_AD_PAM(), new STF_AD_PAM(), model.getAs("ContractID")));
-
-        // define risk factor model
-        MarketModel riskFactors = new MarketModel();
-
-        // apply events
-        ArrayList<ContractEvent> events = Swap.apply(schedule,model,riskFactors);
-    }
-
-    @Test
-    public void test_SWAPS_schedule_withDelivery() {
-        thrown = ExpectedException.none();
-
-        // define map attributes
-        Map<String, Object> map = new HashMap<String, Object>();
-        map.put("ContractType", "SWAPS");
-        map.put("ContractID", "XYZ");
-        map.put("StatusDate", "2016-01-01T00:00:00");
-        map.put("ContractRole", "RFL");
-        map.put("LegalEntityIDCounterparty", "CORP-XY");
-        map.put("Currency", "USD");
-        map.put("DeliverySettlement", "D");
-
-        // define child 1 attributes
-        Map<String, String> childObject1 = new HashMap<String, String>();
-        childObject1.put("ContractType", "PAM");
-        childObject1.put("ContractID", "XYZ_C1");
-        childObject1.put("Calendar", "NoHolidayCalendar");
-        childObject1.put("StatusDate", "2016-01-01T00:00:00");
-        childObject1.put("LegalEntityIDCounterparty", "CORP-XY");
-        childObject1.put("DayCountConvention", "A/AISDA");
-        childObject1.put("Currency", "USD");
-        childObject1.put("InitialExchangeDate", "2016-01-02T00:00:00");
-        childObject1.put("MaturityDate", "2017-01-01T00:00:00");
-        childObject1.put("NotionalPrincipal", "1000.0");
-        childObject1.put("NominalInterestRate","0.01");
-        childObject1.put("CycleOfInterestPayment","P1ML0");
-
-        // define child 2 attributes
-        Map<String, String> childObject2 = new HashMap<String, String>();
-        childObject2.put("ContractType", "PAM");
-        childObject2.put("ContractID", "XYZ_C2");
-        childObject2.put("Calendar", "NoHolidayCalendar");
-        childObject2.put("StatusDate", "2016-01-01T00:00:00");
-        childObject2.put("LegalEntityIDCounterparty", "CORP-XY");
-        childObject2.put("DayCountConvention", "A/AISDA");
-        childObject2.put("Currency", "USD");
-        childObject2.put("InitialExchangeDate", "2016-01-02T00:00:00");
-        childObject2.put("MaturityDate", "2017-01-01T00:00:00");
-        childObject2.put("NotionalPrincipal", "1000.0");
-        childObject2.put("NominalInterestRate","0.01");
-        childObject2.put("CycleOfInterestPayment","P1ML0");
-        childObject2.put("CycleOfRateReset","P3ML1");
-        childObject2.put("MarketObjectCodeRateReset","LIBOR_3M");
-
-        // create attribute ContractRefernce
-        Map<String,Object> contractReference1 = new HashMap<>();
-        Map<String,Object> contractReference2 = new HashMap<>();
-        contractReference1.put("ReferenceRole", "FIL");
-        contractReference1.put("ReferenceType", "CNT");
-        contractReference1.put("Object",childObject1);
-        contractReference2.put("ReferenceRole", "SEL");
-        contractReference2.put("ReferenceType", "CNT");
-        contractReference2.put("Object",childObject2);
-
-        // create and add attribute ContractStructure to map
-        List<Map<String,Object>> contractStructure = new ArrayList<>();
-        contractStructure.add(contractReference1);
-        contractStructure.add(contractReference2);
-        map.put("ContractStructure", contractStructure);
-
-        // parse attributes
-        ContractModel model = ContractModel.parse(map);
-
-        // compute schedule
-        ArrayList<ContractEvent> schedule = Swap.schedule(LocalDateTime.parse(childObject1.get("MaturityDate")),model);
-
-        // add analysis events
-        ContractModel childModel  = (ContractModel)((List<ContractReference>)model.getAs("ContractStructure")).get(0).<ContractModel>getObject();
-        schedule.addAll(EventFactory.createEvents(
-            ScheduleFactory.createSchedule(childModel.getAs("InitialExchangeDate"),childModel.<LocalDateTime>getAs("InitialExchangeDate").plusMonths(6),"P3ML1",EndOfMonthConventionEnum.SD),
-            EventType.AD, model.getAs("Currency"), new POF_AD_PAM(), new STF_AD_PAM(), model.getAs("ContractID")));
-
-        // define risk factor model
-        MarketModel riskFactors = new MarketModel();
-
-        // apply events
-        ArrayList<ContractEvent> events = Swap.apply(schedule,model,riskFactors);
-    }
-
-    @Test
-    public void test_SWAPS_schedule_withSettlement() {
-        thrown = ExpectedException.none();
-
-        // define map attributes
-        Map<String, Object> map = new HashMap<>();
-        map.put("ContractType", "SWAPS");
-        map.put("ContractID", "XYZ");
-        map.put("StatusDate", "2016-01-01T00:00:00");
-        map.put("ContractRole", "RFL");
-        map.put("LegalEntityIDCounterparty", "CORP-XY");
-        map.put("Currency", "USD");
-        map.put("DeliverySettlement", "S");
-
-        // define child 1 attributes
-        Map<String, String> childObject1 = new HashMap<String, String>();
-        childObject1.put("ContractType", "PAM");
-        childObject1.put("ContractID", "XYZ_C1");
-        childObject1.put("Calendar", "NoHolidayCalendar");
-        childObject1.put("StatusDate", "2016-01-01T00:00:00");
-        childObject1.put("LegalEntityIDCounterparty", "CORP-XY");
-        childObject1.put("DayCountConvention", "A/AISDA");
-        childObject1.put("Currency", "USD");
-        childObject1.put("InitialExchangeDate", "2016-01-02T00:00:00");
-        childObject1.put("MaturityDate", "2017-01-01T00:00:00");
-        childObject1.put("NotionalPrincipal", "1000.0");
-        childObject1.put("NominalInterestRate","0.01");
-        childObject1.put("CycleOfInterestPayment","P1ML0");
-
-        // define child 2 attributes
-        Map<String, String> childObject2 = new HashMap<String, String>();
-        childObject2.put("ContractType", "PAM");
-        childObject2.put("ContractID", "XYZ_C2");
-        childObject2.put("Calendar", "NoHolidayCalendar");
-        childObject2.put("StatusDate", "2016-01-01T00:00:00");
-        childObject2.put("LegalEntityIDCounterparty", "CORP-XY");
-        childObject2.put("DayCountConvention", "A/AISDA");
-        childObject2.put("Currency", "USD");
-        childObject2.put("InitialExchangeDate", "2016-01-02T00:00:00");
-        childObject2.put("MaturityDate", "2017-01-01T00:00:00");
-        childObject2.put("NotionalPrincipal", "1000.0");
-        childObject2.put("NominalInterestRate","0.01");
-        childObject2.put("CycleOfInterestPayment","P1ML0");
-        childObject2.put("CycleOfRateReset","P3ML1");
-        childObject2.put("MarketObjectCodeRateReset","LIBOR_3M");
-
-        // create attribute ContractRefernce
-        Map<String,Object> contractReference1 = new HashMap<>();
-        Map<String,Object> contractReference2 = new HashMap<>();
-        contractReference1.put("ReferenceRole", "FIL");
-        contractReference1.put("ReferenceType", "CNT");
-        contractReference1.put("Object",childObject1);
-        contractReference2.put("ReferenceRole", "SEL");
-        contractReference2.put("ReferenceType", "CNT");
-        contractReference2.put("Object",childObject2);
-
-        // create and add attribute ContractStructure to map
-        List<Map<String,Object>> contractStructure = new ArrayList<>();
-        contractStructure.add(contractReference1);
-        contractStructure.add(contractReference2);
-        map.put("ContractStructure", contractStructure);
-
-        // parse attributes
-        ContractModel model = ContractModel.parse(map);
-
-        // compute schedule
-        ArrayList<ContractEvent> schedule = Swap.schedule(LocalDateTime.parse(childObject1.get("MaturityDate")),model);
-
-        // add analysis events
-        ContractModel childModel  = (ContractModel)((List<ContractReference>)model.getAs("ContractStructure")).get(0).<ContractModel>getObject();
-        schedule.addAll(EventFactory.createEvents(
-            ScheduleFactory.createSchedule(childModel.getAs("InitialExchangeDate"),childModel.<LocalDateTime>getAs("InitialExchangeDate").plusMonths(6),"P3ML1",EndOfMonthConventionEnum.SD),
-            EventType.AD, model.getAs("Currency"), new POF_AD_PAM(), new STF_AD_PAM(), model.getAs("ContractID")));
-
-        // define risk factor model
-        MarketModel riskFactors = new MarketModel();
-
-        // apply events
-        ArrayList<ContractEvent> events = Swap.apply(schedule,model,riskFactors);
-    }
-
-    @Test
-    public void test_SWAPS_schedule_withSettlement_withPurchase() {
-        thrown = ExpectedException.none();
-
-        // define map attributes
-        Map<String, Object> map = new HashMap<>();
-        map.put("ContractType", "SWAPS");
-        map.put("ContractID", "XYZ");
-        map.put("StatusDate", "2016-01-01T00:00:00");
-        map.put("ContractRole", "RFL");
-        map.put("LegalEntityIDCounterparty", "CORP-XY");
-        map.put("Currency", "USD");
-        map.put("DeliverySettlement", "S");
-        map.put("PurchaseDate", "2016-05-01T00:00:00");
-        map.put("PriceAtPurchaseDate", "-95");
->>>>>>> 66ea66bf
-
-
-<<<<<<< HEAD
 public class SwapTest {
     @TestFactory
     public Stream<DynamicTest> test() {
@@ -355,309 +74,5 @@
             return DynamicTest.dynamicTest("Test: " + testId,
                 () -> Assertions.assertArrayEquals(expectedResults.toArray(), computedResults.toArray()));
         });
-=======
-        // define child 2 attributes
-        Map<String, String> childObject2 = new HashMap<String, String>();
-        childObject2.put("ContractType", "PAM");
-        childObject2.put("ContractID", "XYZ_C2");
-        childObject2.put("Calendar", "NoHolidayCalendar");
-        childObject2.put("StatusDate", "2016-01-01T00:00:00");
-        childObject2.put("LegalEntityIDCounterparty", "CORP-XY");
-        childObject2.put("DayCountConvention", "A/AISDA");
-        childObject2.put("Currency", "USD");
-        childObject2.put("InitialExchangeDate", "2016-01-02T00:00:00");
-        childObject2.put("MaturityDate", "2017-01-01T00:00:00");
-        childObject2.put("NotionalPrincipal", "1000.0");
-        childObject2.put("NominalInterestRate","0.01");
-        childObject2.put("CycleOfInterestPayment","P1ML0");
-        childObject2.put("CycleOfRateReset","P3ML1");
-        childObject2.put("MarketObjectCodeRateReset","LIBOR_3M");
-
-        // create attribute ContractRefernce
-        Map<String,Object> contractReference1 = new HashMap<>();
-        Map<String,Object> contractReference2 = new HashMap<>();
-        contractReference1.put("ReferenceRole", "FIL");
-        contractReference1.put("ReferenceType", "CNT");
-        contractReference1.put("Object",childObject1);
-        contractReference2.put("ReferenceRole", "SEL");
-        contractReference2.put("ReferenceType", "CNT");
-        contractReference2.put("Object",childObject2);
-
-        // create and add attribute ContractStructure to map
-        List<Map<String,Object>> contractStructure = new ArrayList<>();
-        contractStructure.add(contractReference1);
-        contractStructure.add(contractReference2);
-        map.put("ContractStructure", contractStructure);
-
-        // parse attributes
-        ContractModel model = ContractModel.parse(map);
-
-        // compute schedule
-        ArrayList<ContractEvent> schedule = Swap.schedule(LocalDateTime.parse(childObject1.get("MaturityDate")),model);
-
-        // add analysis events
-        ContractModel childModel  = (ContractModel)((List<ContractReference>)model.getAs("ContractStructure")).get(0).<ContractModel>getObject();
-        schedule.addAll(EventFactory.createEvents(
-            ScheduleFactory.createSchedule(childModel.getAs("InitialExchangeDate"),childModel.<LocalDateTime>getAs("InitialExchangeDate").plusMonths(6),"P3ML1",EndOfMonthConventionEnum.SD),
-            EventType.AD, model.getAs("Currency"), new POF_AD_PAM(), new STF_AD_PAM(), model.getAs("ContractID")));
-
-        // define risk factor model
-        MarketModel riskFactors = new MarketModel();
-
-        // apply events
-        ArrayList<ContractEvent> events = Swap.apply(schedule,model,riskFactors);
-    }
-
-    @Test
-    public void test_SWAPS_schedule_withSettlement_withTermination() {
-        thrown = ExpectedException.none();
-
-        // define map attributes
-        Map<String, Object> map = new HashMap<>();
-        map.put("ContractType", "SWAPS");
-        map.put("ContractID", "XYZ");
-        map.put("StatusDate", "2016-01-01T00:00:00");
-        map.put("ContractRole", "RFL");
-        map.put("LegalEntityIDCounterparty", "CORP-XY");
-        map.put("Currency", "USD");
-        map.put("DeliverySettlement", "S");
-        map.put("TerminationDate", "2016-05-01T00:00:00");
-        map.put("PriceAtTerminationDate", "105");
-
-        // define child 1 attributes
-        Map<String, String> childObject1 = new HashMap<String, String>();
-        childObject1.put("ContractType", "PAM");
-        childObject1.put("ContractID", "XYZ_C1");
-        childObject1.put("Calendar", "NoHolidayCalendar");
-        childObject1.put("StatusDate", "2016-01-01T00:00:00");
-        childObject1.put("LegalEntityIDCounterparty", "CORP-XY");
-        childObject1.put("DayCountConvention", "A/AISDA");
-        childObject1.put("Currency", "USD");
-        childObject1.put("InitialExchangeDate", "2016-01-02T00:00:00");
-        childObject1.put("MaturityDate", "2017-01-01T00:00:00");
-        childObject1.put("NotionalPrincipal", "1000.0");
-        childObject1.put("NominalInterestRate","0.01");
-        childObject1.put("CycleOfInterestPayment","P1ML0");
-
-        // define child 2 attributes
-        Map<String, String> childObject2 = new HashMap<String, String>();
-        childObject2.put("ContractType", "PAM");
-        childObject2.put("ContractID", "XYZ_C2");
-        childObject2.put("Calendar", "NoHolidayCalendar");
-        childObject2.put("StatusDate", "2016-01-01T00:00:00");
-        childObject2.put("LegalEntityIDCounterparty", "CORP-XY");
-        childObject2.put("DayCountConvention", "A/AISDA");
-        childObject2.put("Currency", "USD");
-        childObject2.put("InitialExchangeDate", "2016-01-02T00:00:00");
-        childObject2.put("MaturityDate", "2017-01-01T00:00:00");
-        childObject2.put("NotionalPrincipal", "1000.0");
-        childObject2.put("NominalInterestRate","0.01");
-        childObject2.put("CycleOfInterestPayment","P1ML0");
-        childObject2.put("CycleOfRateReset","P3ML1");
-        childObject2.put("MarketObjectCodeRateReset","LIBOR_3M");
-
-        // create attribute ContractRefernce
-        Map<String,Object> contractReference1 = new HashMap<>();
-        Map<String,Object> contractReference2 = new HashMap<>();
-        contractReference1.put("ReferenceRole", "FIL");
-        contractReference1.put("ReferenceType", "CNT");
-        contractReference1.put("Object",childObject1);
-        contractReference2.put("ReferenceRole", "SEL");
-        contractReference2.put("ReferenceType", "CNT");
-        contractReference2.put("Object",childObject2);
-
-        // create and add attribute ContractStructure to map
-        List<Map<String,Object>> contractStructure = new ArrayList<>();
-        contractStructure.add(contractReference1);
-        contractStructure.add(contractReference2);
-        map.put("ContractStructure", contractStructure);
-
-        // parse attributes
-        ContractModel model = ContractModel.parse(map);
-
-        // compute schedule
-        ArrayList<ContractEvent> schedule = Swap.schedule(LocalDateTime.parse(childObject1.get("MaturityDate")),model);
-
-        // add analysis events
-        ContractModel childModel  = (ContractModel)((List<ContractReference>)model.getAs("ContractStructure")).get(0).<ContractModel>getObject();
-        schedule.addAll(EventFactory.createEvents(
-            ScheduleFactory.createSchedule(childModel.getAs("InitialExchangeDate"),childModel.<LocalDateTime>getAs("InitialExchangeDate").plusMonths(6),"P3ML1",EndOfMonthConventionEnum.SD),
-            EventType.AD, model.getAs("Currency"), new POF_AD_PAM(), new STF_AD_PAM(), model.getAs("ContractID")));
-
-        // define risk factor model
-        MarketModel riskFactors = new MarketModel();
-
-        // apply events
-        ArrayList<ContractEvent> events = Swap.apply(schedule,model,riskFactors);
-    }
-
-    @Test
-    public void test_SWAPS_schedule_withSettlement_withPurchaseAndTermination() {
-        thrown = ExpectedException.none();
-
-        // define map attributes
-        Map<String, Object> map = new HashMap<>();
-        map.put("ContractType", "SWAPS");
-        map.put("ContractID", "XYZ");
-        map.put("StatusDate", "2016-01-01T00:00:00");
-        map.put("ContractRole", "RFL");
-        map.put("LegalEntityIDCounterparty", "CORP-XY");
-        map.put("Currency", "USD");
-        map.put("DeliverySettlement", "S");
-        map.put("PurchaseDate", "2016-05-01T00:00:00");
-        map.put("PriceAtPurchaseDate", "-95");
-        map.put("TerminationDate", "2016-11-01T00:00:00");
-        map.put("PriceAtTerminationDate", "105");
-
-        // define child 1 attributes
-        Map<String, String> childObject1 = new HashMap<String, String>();
-        childObject1.put("ContractType", "PAM");
-        childObject1.put("ContractID", "XYZ_C1");
-        childObject1.put("Calendar", "NoHolidayCalendar");
-        childObject1.put("StatusDate", "2016-01-01T00:00:00");
-        childObject1.put("LegalEntityIDCounterparty", "CORP-XY");
-        childObject1.put("DayCountConvention", "A/AISDA");
-        childObject1.put("Currency", "USD");
-        childObject1.put("InitialExchangeDate", "2016-01-02T00:00:00");
-        childObject1.put("MaturityDate", "2017-01-01T00:00:00");
-        childObject1.put("NotionalPrincipal", "1000.0");
-        childObject1.put("NominalInterestRate","0.01");
-        childObject1.put("CycleOfInterestPayment","P1ML0");
-
-        // define child 2 attributes
-        Map<String, String> childObject2 = new HashMap<String, String>();
-        childObject2.put("ContractType", "PAM");
-        childObject2.put("ContractID", "XYZ_C2");
-        childObject2.put("Calendar", "NoHolidayCalendar");
-        childObject2.put("StatusDate", "2016-01-01T00:00:00");
-        childObject2.put("LegalEntityIDCounterparty", "CORP-XY");
-        childObject2.put("DayCountConvention", "A/AISDA");
-        childObject2.put("Currency", "USD");
-        childObject2.put("InitialExchangeDate", "2016-01-02T00:00:00");
-        childObject2.put("MaturityDate", "2017-01-01T00:00:00");
-        childObject2.put("NotionalPrincipal", "1000.0");
-        childObject2.put("NominalInterestRate","0.01");
-        childObject2.put("CycleOfInterestPayment","P1ML0");
-        childObject2.put("CycleOfRateReset","P3ML1");
-        childObject2.put("MarketObjectCodeRateReset","LIBOR_3M");
-
-        // create attribute ContractRefernce
-        Map<String,Object> contractReference1 = new HashMap<>();
-        Map<String,Object> contractReference2 = new HashMap<>();
-        contractReference1.put("ReferenceRole", "FIL");
-        contractReference1.put("ReferenceType", "CNT");
-        contractReference1.put("Object",childObject1);
-        contractReference2.put("ReferenceRole", "SEL");
-        contractReference2.put("ReferenceType", "CNT");
-        contractReference2.put("Object",childObject2);
-
-        // create and add attribute ContractStructure to map
-        List<Map<String,Object>> contractStructure = new ArrayList<>();
-        contractStructure.add(contractReference1);
-        contractStructure.add(contractReference2);
-        map.put("ContractStructure", contractStructure);
-
-        // parse attributes
-        ContractModel model = ContractModel.parse(map);
-
-        // compute schedule
-        ArrayList<ContractEvent> schedule = Swap.schedule(LocalDateTime.parse(childObject1.get("MaturityDate")),model);
-
-        // add analysis events
-        ContractModel childModel  = (ContractModel)((List<ContractReference>)model.getAs("ContractStructure")).get(0).<ContractModel>getObject();
-        schedule.addAll(EventFactory.createEvents(
-                ScheduleFactory.createSchedule(childModel.getAs("InitialExchangeDate"),childModel.<LocalDateTime>getAs("InitialExchangeDate").plusMonths(6),"P3ML1",EndOfMonthConventionEnum.SD),
-                EventType.AD, model.getAs("Currency"), new POF_AD_PAM(), new STF_AD_PAM(), model.getAs("ContractID")));
-        // define risk factor model
-        MarketModel riskFactors = new MarketModel();
-
-        // apply events
-        ArrayList<ContractEvent> events = Swap.apply(schedule,model,riskFactors);
-    }
-
-    @Test
-    public void test_SWAPS_schedule_withDelivery_withPurchaseAndTermination() {
-        thrown = ExpectedException.none();
-
-        // define map attributes
-        Map<String, Object> map = new HashMap<>();
-        map.put("ContractType", "SWAPS");
-        map.put("ContractID", "XYZ");
-        map.put("StatusDate", "2016-01-01T00:00:00");
-        map.put("ContractRole", "RFL");
-        map.put("LegalEntityIDCounterparty", "CORP-XY");
-        map.put("Currency", "USD");
-        map.put("DeliverySettlement", "D");
-        map.put("PurchaseDate", "2016-05-01T00:00:00");
-        map.put("PriceAtPurchaseDate", "-95");
-        map.put("TerminationDate", "2016-11-01T00:00:00");
-        map.put("PriceAtTerminationDate", "105");
-
-        // define child 1 attributes
-        Map<String, String> childObject1 = new HashMap<String, String>();
-        childObject1.put("ContractType", "PAM");
-        childObject1.put("ContractID", "XYZ_C1");
-        childObject1.put("Calendar", "NoHolidayCalendar");
-        childObject1.put("StatusDate", "2016-01-01T00:00:00");
-        childObject1.put("LegalEntityIDCounterparty", "CORP-XY");
-        childObject1.put("DayCountConvention", "A/AISDA");
-        childObject1.put("Currency", "USD");
-        childObject1.put("InitialExchangeDate", "2016-01-02T00:00:00");
-        childObject1.put("MaturityDate", "2017-01-01T00:00:00");
-        childObject1.put("NotionalPrincipal", "1000.0");
-        childObject1.put("NominalInterestRate","0.01");
-        childObject1.put("CycleOfInterestPayment","P1ML0");
-
-        // define child 2 attributes
-        Map<String, String> childObject2 = new HashMap<String, String>();
-        childObject2.put("ContractType", "PAM");
-        childObject2.put("ContractID", "XYZ_C2");
-        childObject2.put("Calendar", "NoHolidayCalendar");
-        childObject2.put("StatusDate", "2016-01-01T00:00:00");
-        childObject2.put("LegalEntityIDCounterparty", "CORP-XY");
-        childObject2.put("DayCountConvention", "A/AISDA");
-        childObject2.put("Currency", "USD");
-        childObject2.put("InitialExchangeDate", "2016-01-02T00:00:00");
-        childObject2.put("MaturityDate", "2017-01-01T00:00:00");
-        childObject2.put("NotionalPrincipal", "1000.0");
-        childObject2.put("NominalInterestRate","0.01");
-        childObject2.put("CycleOfInterestPayment","P1ML0");
-        childObject2.put("CycleOfRateReset","P3ML1");
-        childObject2.put("MarketObjectCodeRateReset","LIBOR_3M");
-
-        // create attribute ContractRefernce
-        Map<String,Object> contractReference1 = new HashMap<>();
-        Map<String,Object> contractReference2 = new HashMap<>();
-        contractReference1.put("ReferenceRole", "FIL");
-        contractReference1.put("ReferenceType", "CNT");
-        contractReference1.put("Object",childObject1);
-        contractReference2.put("ReferenceRole", "SEL");
-        contractReference2.put("ReferenceType", "CNT");
-        contractReference2.put("Object",childObject2);
-
-        // create and add attribute ContractStructure to map
-        List<Map<String,Object>> contractStructure = new ArrayList<>();
-        contractStructure.add(contractReference1);
-        contractStructure.add(contractReference2);
-        map.put("ContractStructure", contractStructure);
-
-        // parse attributes
-        ContractModel model = ContractModel.parse(map);
-
-        // compute schedule
-        ArrayList<ContractEvent> schedule = Swap.schedule(LocalDateTime.parse(childObject1.get("MaturityDate")),model);
-
-        // add analysis events
-        ContractModel childModel  = (ContractModel)((List<ContractReference>)model.getAs("ContractStructure")).get(0).<ContractModel>getObject();
-        schedule.addAll(EventFactory.createEvents(
-                ScheduleFactory.createSchedule(childModel.getAs("InitialExchangeDate"),childModel.<LocalDateTime>getAs("InitialExchangeDate").plusMonths(6),"P3ML1",EndOfMonthConventionEnum.SD),
-                EventType.AD, model.getAs("Currency"), new POF_AD_PAM(), new STF_AD_PAM(), model.getAs("ContractID")));
-    
-        // define risk factor model
-        MarketModel riskFactors = new MarketModel();
-
-        // apply events
-        ArrayList<ContractEvent> events = Swap.apply(schedule,model,riskFactors);
->>>>>>> 66ea66bf
     }
 }