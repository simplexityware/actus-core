/*
 * Copyright (C) 2016 - present by ACTUS Financial Research Foundation
 *
 * Please see distribution for license.
 */
package org.actus.contracts;

import org.actus.testutils.ContractTestUtils;
import org.actus.testutils.TestData;
import org.actus.testutils.ObservedDataSet;
import org.actus.testutils.ResultSet;
import org.actus.testutils.DataObserver;
import org.actus.attributes.ContractModel;
import org. actus.events.ContractEvent;

import java.util.Map;
import java.util.Set;
import java.util.List;
import java.util.ArrayList;
import java.util.stream.Stream;
import java.util.stream.Collectors;

<<<<<<< HEAD
import org.actus.time.ScheduleFactory;
import org.actus.types.EndOfMonthConventionEnum;
import org.actus.types.EventType;
import org.junit.Test;
import org.junit.Rule;
import org.junit.rules.ExpectedException;

public class StockTest {
    
    class MarketModel implements RiskFactorModelProvider {
        public Set<String> keys() {
            Set<String> keys = new HashSet<String>();
            return keys;
        }

        @Override
        public double stateAt(String id,LocalDateTime time,StateSpace contractStates,ContractModelProvider contractAttributes) {
            return 0.0;    
        }

    }
    
    @Rule
    public ExpectedException thrown = ExpectedException.none();
    
    @Test
    public void test_STK_schedule_MandatoryAttributes() {
        thrown = ExpectedException.none();
        // define attributes
        Map<String, Object> map = new HashMap<String, Object>();
        map.put("ContractType", "STK");
        map.put("Calendar", "NoHolidayCalendar");
        map.put("StatusDate", "2016-01-01T00:00:00");
        map.put("ContractRole", "RPA");
        map.put("LegalEntityIDCounterparty", "CORP-XY");
        map.put("Currency", "USD");
        // parse attributes
        ContractModel model = ContractModel.parse(map);

        // compute schedule
        ArrayList<ContractEvent> schedule = Stock.schedule(LocalDateTime.parse(model.getAs("StatusDate")).plusYears(5),model);

        // add analysis events
        schedule.addAll(EventFactory.createEvents(
            ScheduleFactory.createSchedule(model.getAs("StatusDate"),model.<LocalDateTime>getAs("StatusDate").plusMonths(6),"1M-", EndOfMonthConventionEnum.SD),
            EventType.AD, model.getAs("Currency"), new POF_AD_PAM(), new STF_AD_PAM(), model.getAs("ContractID")));
    
        // define risk factor model
        MarketModel riskFactors = new MarketModel();

        // apply events
        ArrayList<ContractEvent> events = Stock.apply(schedule,model,riskFactors);
    }
    
    @Test
    public void test_STK_schedule_withDV() {
        thrown = ExpectedException.none();
        Map<String, Object> map = new HashMap<String, Object>();
        map.put("ContractType", "STK");
        map.put("Calendar", "NoHolidayCalendar");
        map.put("StatusDate", "2016-01-01T00:00:00");
        map.put("ContractRole", "RPA");
        map.put("LegalEntityIDCounterparty", "CORP-XY");
        map.put("Currency", "USD");
        map.put("CycleAnchorDateOfDividendPayment","2016-01-01T00:00:00");
        map.put("CycleOfDividendPayment","1Q-");
        map.put("MarketObjectCodeOfDividendRate","DIVYIELD");
        map.put("MarketValueObserved","1000.0");
        // parse attributes
        ContractModel model = ContractModel.parse(map);

        // compute schedule
        ArrayList<ContractEvent> schedule = Stock.schedule(LocalDateTime.parse(model.getAs("StatusDate")).plusYears(5),model);

        // add analysis events
        schedule.addAll(EventFactory.createEvents(
            ScheduleFactory.createSchedule(model.getAs("StatusDate"),model.<LocalDateTime>getAs("StatusDate").plusMonths(6),"1M-",EndOfMonthConventionEnum.SD),
            EventType.AD, model.getAs("Currency"), new POF_AD_PAM(), new STF_AD_PAM(), model.getAs("ContractID")));
    
        // define risk factor model
        MarketModel riskFactors = new MarketModel();

        // apply events
        ArrayList<ContractEvent> events = Stock.apply(schedule,model,riskFactors);
    }
    
    @Test
    public void test_STK_schedule_withDV_withPRD() {
        thrown = ExpectedException.none();
        Map<String, Object> map = new HashMap<String, Object>();
        map.put("ContractType", "STK");
        map.put("Calendar", "NoHolidayCalendar");
        map.put("StatusDate", "2016-01-01T00:00:00");
        map.put("ContractRole", "RPA");
        map.put("LegalEntityIDCounterparty", "CORP-XY");
        map.put("Currency", "USD");
        map.put("CycleAnchorDateOfDividendPayment","2016-01-01T00:00:00");
        map.put("CycleOfDividendPayment","1Q-");
        map.put("MarketObjectCodeOfDividendRate","DIVYIELD");
        map.put("MarketValueObserved","1000.0");
        map.put("PurchaseDate","2016-01-02T00:00:00");
        map.put("PriceAtPurchaseDate","1000.0");
        // parse attributes
        ContractModel model = ContractModel.parse(map);

        // compute schedule
        ArrayList<ContractEvent> schedule = Stock.schedule(LocalDateTime.parse(model.getAs("StatusDate")).plusYears(5),model);

        // add analysis events
        schedule.addAll(EventFactory.createEvents(
            ScheduleFactory.createSchedule(model.getAs("StatusDate"),model.<LocalDateTime>getAs("StatusDate").plusMonths(6),"1M-",EndOfMonthConventionEnum.SD),
            EventType.AD, model.getAs("Currency"), new POF_AD_PAM(), new STF_AD_PAM(), model.getAs("ContractID")));
    
        // define risk factor model
        MarketModel riskFactors = new MarketModel();

        // apply events
        ArrayList<ContractEvent> events = Stock.apply(schedule,model,riskFactors);
    }
    
    @Test
    public void test_STK_schedule_withDV_withPRD_withTD() {
        thrown = ExpectedException.none();
        Map<String, Object> map = new HashMap<String, Object>();
        map.put("ContractType", "STK");
        map.put("Calendar", "NoHolidayCalendar");
        map.put("StatusDate", "2016-01-01T00:00:00");
        map.put("ContractRole", "RPA");
        map.put("LegalEntityIDCounterparty", "CORP-XY");
        map.put("Currency", "USD");
        map.put("CycleAnchorDateOfDividendPayment","2016-01-01T00:00:00");
        map.put("CycleOfDividendPayment","1Q-");
        map.put("MarketObjectCodeOfDividendRate","DIVYIELD");
        map.put("MarketValueObserved","1000.0");
        map.put("PurchaseDate","2016-01-02T00:00:00");
        map.put("PriceAtPurchaseDate","1000.0");
        map.put("TerminationDate","2016-01-05T00:00:00");
        map.put("PriceAtTerminationDate","1000.0");
        // parse attributes
        ContractModel model = ContractModel.parse(map);

        // compute schedule
        ArrayList<ContractEvent> schedule = Stock.schedule(LocalDateTime.parse(model.getAs("StatusDate")).plusYears(5),model);

        // add analysis events
        schedule.addAll(EventFactory.createEvents(
            ScheduleFactory.createSchedule(model.getAs("StatusDate"),model.<LocalDateTime>getAs("StatusDate").plusMonths(6),"1M-",EndOfMonthConventionEnum.SD),
            EventType.AD, model.getAs("Currency"), new POF_AD_PAM(), new STF_AD_PAM(), model.getAs("ContractID")));
    
        // define risk factor model
        MarketModel riskFactors = new MarketModel();

        // apply events
        ArrayList<ContractEvent> events = Stock.apply(schedule,model,riskFactors);
    }
    
    @Test
    public void test_STK_schedule_withDV_withPRD_withMultipleAnalysisTimes() {
        thrown = ExpectedException.none();
        Map<String, Object> map = new HashMap<String, Object>();
        map.put("ContractType", "STK");
        map.put("Calendar", "NoHolidayCalendar");
        map.put("StatusDate", "2016-01-01T00:00:00");
        map.put("ContractRole", "RPA");
        map.put("LegalEntityIDCounterparty", "CORP-XY");
        map.put("Currency", "USD");
        map.put("CycleAnchorDateOfDividendPayment","2016-01-01T00:00:00");
        map.put("CycleOfDividendPayment","1Q-");
        map.put("MarketObjectCodeOfDividendRate","DIVYIELD");
        map.put("MarketValueObserved","1000.0");
        map.put("PurchaseDate","2016-01-02T00:00:00");
        map.put("PriceAtPurchaseDate","1000.0");
        // parse attributes
        ContractModel model = ContractModel.parse(map);

        // compute schedule
        ArrayList<ContractEvent> schedule = Stock.schedule(LocalDateTime.parse(model.getAs("StatusDate")).plusYears(5),model);

        // add analysis events
        schedule.addAll(EventFactory.createEvents(
            ScheduleFactory.createSchedule(model.getAs("StatusDate"),model.<LocalDateTime>getAs("StatusDate").plusMonths(6),"1M-",EndOfMonthConventionEnum.SD),
            EventType.AD, model.getAs("Currency"), new POF_AD_PAM(), new STF_AD_PAM(), model.getAs("ContractID")));
    
        // define risk factor model
        MarketModel riskFactors = new MarketModel();

        // apply events
        ArrayList<ContractEvent> events = Stock.apply(schedule,model,riskFactors);
=======
import org.junit.jupiter.api.Assertions;
import org.junit.jupiter.api.TestFactory;
import org.junit.jupiter.api.DynamicTest;


public class StockTest {
    @TestFactory
    public Stream<DynamicTest> test() {
        String testFile = "./src/test/resources/actus/actus-tests-stk.json";

        // read tests from file
        Map<String, TestData> tests = ContractTestUtils.readTests(testFile);

        // get ids of tests
        Set<String> testIds = tests.keySet();

        // go through test-id and perform test
        return testIds.stream().map(testId -> {
            // extract test for test ID
            TestData test = tests.get(testId);

            // create market model from data
            List<ObservedDataSet> dataObserved = new ArrayList<ObservedDataSet>(test.getDataObserved().values());
            DataObserver observer = ContractTestUtils.createObserver(dataObserved);
          
            // create contract model from data
            ContractModel terms = ContractTestUtils.createModel(tests.get(testId).getTerms());

            // compute and evaluate schedule
            ArrayList<ContractEvent> schedule = CallMoney.schedule(terms.getAs("MaturityDate"), terms);
            schedule = CallMoney.apply(schedule, terms, observer);
        
            // transform schedule to event list and return
            List<ResultSet> computedResults = schedule.stream().map(e -> { 
                ResultSet results = new ResultSet();
                results.setEventDate(e.time().toString());
                results.setEventType(e.type());
                results.setPayoff(e.payoff());
                results.setCurrency(e.currency());
                results.setNotionalPrincipal(e.states().notionalPrincipal);
                results.setNominalInterestRate(e.states().nominalInterestRate);
                results.setAccruedInterest(e.states().accruedInterest);
                return results;
            }).collect(Collectors.toList());

            // extract test results
            List<ResultSet> expectedResults = test.getResults();
            
            // round results to available precision
            computedResults.forEach(result -> result.roundTo(11));
            expectedResults.forEach(result -> result.roundTo(11));

            // create dynamic test
            return DynamicTest.dynamicTest("Test: " + testId,
                () -> Assertions.assertArrayEquals(expectedResults.toArray(), computedResults.toArray()));
        });
>>>>>>> 9bec181f
    }
}<|MERGE_RESOLUTION|>--- conflicted
+++ resolved
@@ -20,196 +20,6 @@
 import java.util.stream.Stream;
 import java.util.stream.Collectors;
 
-<<<<<<< HEAD
-import org.actus.time.ScheduleFactory;
-import org.actus.types.EndOfMonthConventionEnum;
-import org.actus.types.EventType;
-import org.junit.Test;
-import org.junit.Rule;
-import org.junit.rules.ExpectedException;
-
-public class StockTest {
-    
-    class MarketModel implements RiskFactorModelProvider {
-        public Set<String> keys() {
-            Set<String> keys = new HashSet<String>();
-            return keys;
-        }
-
-        @Override
-        public double stateAt(String id,LocalDateTime time,StateSpace contractStates,ContractModelProvider contractAttributes) {
-            return 0.0;    
-        }
-
-    }
-    
-    @Rule
-    public ExpectedException thrown = ExpectedException.none();
-    
-    @Test
-    public void test_STK_schedule_MandatoryAttributes() {
-        thrown = ExpectedException.none();
-        // define attributes
-        Map<String, Object> map = new HashMap<String, Object>();
-        map.put("ContractType", "STK");
-        map.put("Calendar", "NoHolidayCalendar");
-        map.put("StatusDate", "2016-01-01T00:00:00");
-        map.put("ContractRole", "RPA");
-        map.put("LegalEntityIDCounterparty", "CORP-XY");
-        map.put("Currency", "USD");
-        // parse attributes
-        ContractModel model = ContractModel.parse(map);
-
-        // compute schedule
-        ArrayList<ContractEvent> schedule = Stock.schedule(LocalDateTime.parse(model.getAs("StatusDate")).plusYears(5),model);
-
-        // add analysis events
-        schedule.addAll(EventFactory.createEvents(
-            ScheduleFactory.createSchedule(model.getAs("StatusDate"),model.<LocalDateTime>getAs("StatusDate").plusMonths(6),"1M-", EndOfMonthConventionEnum.SD),
-            EventType.AD, model.getAs("Currency"), new POF_AD_PAM(), new STF_AD_PAM(), model.getAs("ContractID")));
-    
-        // define risk factor model
-        MarketModel riskFactors = new MarketModel();
-
-        // apply events
-        ArrayList<ContractEvent> events = Stock.apply(schedule,model,riskFactors);
-    }
-    
-    @Test
-    public void test_STK_schedule_withDV() {
-        thrown = ExpectedException.none();
-        Map<String, Object> map = new HashMap<String, Object>();
-        map.put("ContractType", "STK");
-        map.put("Calendar", "NoHolidayCalendar");
-        map.put("StatusDate", "2016-01-01T00:00:00");
-        map.put("ContractRole", "RPA");
-        map.put("LegalEntityIDCounterparty", "CORP-XY");
-        map.put("Currency", "USD");
-        map.put("CycleAnchorDateOfDividendPayment","2016-01-01T00:00:00");
-        map.put("CycleOfDividendPayment","1Q-");
-        map.put("MarketObjectCodeOfDividendRate","DIVYIELD");
-        map.put("MarketValueObserved","1000.0");
-        // parse attributes
-        ContractModel model = ContractModel.parse(map);
-
-        // compute schedule
-        ArrayList<ContractEvent> schedule = Stock.schedule(LocalDateTime.parse(model.getAs("StatusDate")).plusYears(5),model);
-
-        // add analysis events
-        schedule.addAll(EventFactory.createEvents(
-            ScheduleFactory.createSchedule(model.getAs("StatusDate"),model.<LocalDateTime>getAs("StatusDate").plusMonths(6),"1M-",EndOfMonthConventionEnum.SD),
-            EventType.AD, model.getAs("Currency"), new POF_AD_PAM(), new STF_AD_PAM(), model.getAs("ContractID")));
-    
-        // define risk factor model
-        MarketModel riskFactors = new MarketModel();
-
-        // apply events
-        ArrayList<ContractEvent> events = Stock.apply(schedule,model,riskFactors);
-    }
-    
-    @Test
-    public void test_STK_schedule_withDV_withPRD() {
-        thrown = ExpectedException.none();
-        Map<String, Object> map = new HashMap<String, Object>();
-        map.put("ContractType", "STK");
-        map.put("Calendar", "NoHolidayCalendar");
-        map.put("StatusDate", "2016-01-01T00:00:00");
-        map.put("ContractRole", "RPA");
-        map.put("LegalEntityIDCounterparty", "CORP-XY");
-        map.put("Currency", "USD");
-        map.put("CycleAnchorDateOfDividendPayment","2016-01-01T00:00:00");
-        map.put("CycleOfDividendPayment","1Q-");
-        map.put("MarketObjectCodeOfDividendRate","DIVYIELD");
-        map.put("MarketValueObserved","1000.0");
-        map.put("PurchaseDate","2016-01-02T00:00:00");
-        map.put("PriceAtPurchaseDate","1000.0");
-        // parse attributes
-        ContractModel model = ContractModel.parse(map);
-
-        // compute schedule
-        ArrayList<ContractEvent> schedule = Stock.schedule(LocalDateTime.parse(model.getAs("StatusDate")).plusYears(5),model);
-
-        // add analysis events
-        schedule.addAll(EventFactory.createEvents(
-            ScheduleFactory.createSchedule(model.getAs("StatusDate"),model.<LocalDateTime>getAs("StatusDate").plusMonths(6),"1M-",EndOfMonthConventionEnum.SD),
-            EventType.AD, model.getAs("Currency"), new POF_AD_PAM(), new STF_AD_PAM(), model.getAs("ContractID")));
-    
-        // define risk factor model
-        MarketModel riskFactors = new MarketModel();
-
-        // apply events
-        ArrayList<ContractEvent> events = Stock.apply(schedule,model,riskFactors);
-    }
-    
-    @Test
-    public void test_STK_schedule_withDV_withPRD_withTD() {
-        thrown = ExpectedException.none();
-        Map<String, Object> map = new HashMap<String, Object>();
-        map.put("ContractType", "STK");
-        map.put("Calendar", "NoHolidayCalendar");
-        map.put("StatusDate", "2016-01-01T00:00:00");
-        map.put("ContractRole", "RPA");
-        map.put("LegalEntityIDCounterparty", "CORP-XY");
-        map.put("Currency", "USD");
-        map.put("CycleAnchorDateOfDividendPayment","2016-01-01T00:00:00");
-        map.put("CycleOfDividendPayment","1Q-");
-        map.put("MarketObjectCodeOfDividendRate","DIVYIELD");
-        map.put("MarketValueObserved","1000.0");
-        map.put("PurchaseDate","2016-01-02T00:00:00");
-        map.put("PriceAtPurchaseDate","1000.0");
-        map.put("TerminationDate","2016-01-05T00:00:00");
-        map.put("PriceAtTerminationDate","1000.0");
-        // parse attributes
-        ContractModel model = ContractModel.parse(map);
-
-        // compute schedule
-        ArrayList<ContractEvent> schedule = Stock.schedule(LocalDateTime.parse(model.getAs("StatusDate")).plusYears(5),model);
-
-        // add analysis events
-        schedule.addAll(EventFactory.createEvents(
-            ScheduleFactory.createSchedule(model.getAs("StatusDate"),model.<LocalDateTime>getAs("StatusDate").plusMonths(6),"1M-",EndOfMonthConventionEnum.SD),
-            EventType.AD, model.getAs("Currency"), new POF_AD_PAM(), new STF_AD_PAM(), model.getAs("ContractID")));
-    
-        // define risk factor model
-        MarketModel riskFactors = new MarketModel();
-
-        // apply events
-        ArrayList<ContractEvent> events = Stock.apply(schedule,model,riskFactors);
-    }
-    
-    @Test
-    public void test_STK_schedule_withDV_withPRD_withMultipleAnalysisTimes() {
-        thrown = ExpectedException.none();
-        Map<String, Object> map = new HashMap<String, Object>();
-        map.put("ContractType", "STK");
-        map.put("Calendar", "NoHolidayCalendar");
-        map.put("StatusDate", "2016-01-01T00:00:00");
-        map.put("ContractRole", "RPA");
-        map.put("LegalEntityIDCounterparty", "CORP-XY");
-        map.put("Currency", "USD");
-        map.put("CycleAnchorDateOfDividendPayment","2016-01-01T00:00:00");
-        map.put("CycleOfDividendPayment","1Q-");
-        map.put("MarketObjectCodeOfDividendRate","DIVYIELD");
-        map.put("MarketValueObserved","1000.0");
-        map.put("PurchaseDate","2016-01-02T00:00:00");
-        map.put("PriceAtPurchaseDate","1000.0");
-        // parse attributes
-        ContractModel model = ContractModel.parse(map);
-
-        // compute schedule
-        ArrayList<ContractEvent> schedule = Stock.schedule(LocalDateTime.parse(model.getAs("StatusDate")).plusYears(5),model);
-
-        // add analysis events
-        schedule.addAll(EventFactory.createEvents(
-            ScheduleFactory.createSchedule(model.getAs("StatusDate"),model.<LocalDateTime>getAs("StatusDate").plusMonths(6),"1M-",EndOfMonthConventionEnum.SD),
-            EventType.AD, model.getAs("Currency"), new POF_AD_PAM(), new STF_AD_PAM(), model.getAs("ContractID")));
-    
-        // define risk factor model
-        MarketModel riskFactors = new MarketModel();
-
-        // apply events
-        ArrayList<ContractEvent> events = Stock.apply(schedule,model,riskFactors);
-=======
 import org.junit.jupiter.api.Assertions;
 import org.junit.jupiter.api.TestFactory;
 import org.junit.jupiter.api.DynamicTest;
@@ -266,6 +76,5 @@
             return DynamicTest.dynamicTest("Test: " + testId,
                 () -> Assertions.assertArrayEquals(expectedResults.toArray(), computedResults.toArray()));
         });
->>>>>>> 9bec181f
     }
 }